--- conflicted
+++ resolved
@@ -1,11 +1,7 @@
 from .exceptions import CorruptExperimentException, EmptyForcedActionsException, ExperimentAlreadyExistsException
 from .others import alpha_num_order, defaults_to, encode_b64_image, get_device, seed
-<<<<<<< HEAD
 from .schedule import ExpSchedule, LinearSchedule, Schedule, ConstantSchedule, MultiSchedule
-=======
-from .schedule import ExpSchedule, LinearSchedule, Schedule, ConstantSchedule
 from .dotdic import DotDic
->>>>>>> d35dd646
 
 __all__ = [
     "get_device",
@@ -20,9 +16,6 @@
     "ConstantSchedule",
     "ExpSchedule",
     "Schedule",
-<<<<<<< HEAD
     "MultiSchedule",
-=======
-    "DotDic"
->>>>>>> d35dd646
+    "DotDic",
 ]