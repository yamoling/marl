from typing import Optional
from dataclasses import dataclass
from rlenv.models import RLEnv
import torch

from .interfaces import LinearNN, RecurrentNN, ActorCriticNN


@dataclass(unsafe_hash=True)
class MLP(LinearNN):
    """
    Multi layer perceptron
    """

    layer_sizes: tuple[int, ...]

    def __init__(self, input_size: int, extras_size: int, hidden_sizes: tuple[int, ...], output_size: int):
        super().__init__((input_size,), (extras_size,), (output_size,))
        self.layer_sizes = (input_size + extras_size, *hidden_sizes, output_size)
        layers = [torch.nn.Linear(input_size + extras_size, hidden_sizes[0]), torch.nn.ReLU()]
        for i in range(len(hidden_sizes) - 1):
            layers.append(torch.nn.Linear(hidden_sizes[i], hidden_sizes[i + 1]))
            layers.append(torch.nn.ReLU())
        layers.append(torch.nn.Linear(hidden_sizes[-1], output_size))
        self.nn = torch.nn.Sequential(*layers)

    @classmethod
    def from_env(cls, env: RLEnv, hidden_sizes: Optional[tuple[int, ...]] = None):
        if hidden_sizes is None:
            hidden_sizes = (64,)
        return MLP(
            env.observation_shape[0],
            env.extra_feature_shape[0],
            hidden_sizes,
            env.n_actions,
        )

    def forward(self, obs: torch.Tensor, extras: torch.Tensor) -> torch.Tensor:
        obs = torch.concat((obs, extras), dim=-1)
        return self.nn(obs)


class RNNQMix(RecurrentNN):
    """RNN used in the QMix paper:
    - linear 64
    - relu
    - GRU 64
    - relu
    - linear 64"""

    def __init__(self, input_shape: tuple[int, ...], extras_shape: tuple[int, ...], output_shape: tuple[int, ...]) -> None:
        assert len(input_shape) == 1, "RNNQMix can only handle 1D inputs"
        assert len(extras_shape) == 1, "RNNQMix can only handle 1D extras"
        assert len(output_shape) == 1, "RNNQMix can only handle 1D outputs"
        super().__init__(input_shape, extras_shape, output_shape)
        n_inputs = input_shape[0] + extras_shape[0]
        n_outputs = output_shape[0]
        self.fc1 = torch.nn.Sequential(torch.nn.Linear(n_inputs, 64), torch.nn.ReLU())
        self.gru = torch.nn.GRU(input_size=64, hidden_size=64, batch_first=False)
        self.fc2 = torch.nn.Linear(64, n_outputs)

    def forward(
        self, obs: torch.Tensor, extras: torch.Tensor | None = None, hidden_states: torch.Tensor | None = None
    ) -> tuple[torch.Tensor, torch.Tensor]:
        self.gru.flatten_parameters()
        assert len(obs.shape) >= 3, "The observation should have at least shape (ep_length, batch_size, obs_size)"
        # During batch training, the input has shape (episodes_length, batch_size, n_agents, obs_size).
        # This shape is not supported by the GRU layer, so we merge the batch_size and n_agents dimensions
        # while keeping the episode_length dimension.
        episode_length, *batch_agents, obs_size = obs.shape
        obs = torch.reshape(obs, (episode_length, -1, obs_size))
        if extras is not None:
            extras = torch.reshape(extras, (*obs.shape[:-1], *self.extras_shape))
            obs = torch.concat((obs, extras), dim=-1)
        x = self.fc1.forward(obs)
        x, hidden_state = self.gru.forward(x, hidden_states)
        x = self.fc2.forward(x)
        # Restore the original shape of the batch
        x = x.view(episode_length, *batch_agents, *self.output_shape)
        return x, hidden_state


class RNN(RNNQMix):
    pass


class DuelingMLP(LinearNN):
    def __init__(self, nn: LinearNN, output_size: int):
        assert len(nn.output_shape) == 1
        super().__init__(nn.input_shape, nn.extras_shape, (output_size,))
        self.nn = nn
        self.value = torch.nn.Linear(nn.output_shape[0], 1)
        self.advantage = torch.nn.Linear(nn.output_shape[0], output_size)

    @classmethod
    def from_env(cls, env: RLEnv, nn: LinearNN):
        assert nn.input_shape == env.observation_shape
        assert nn.extras_shape == env.extra_feature_shape
        return cls(nn, env.n_actions)

    def forward(self, obs: torch.Tensor, extras: torch.Tensor) -> torch.Tensor:
        features = self.nn.forward(obs, extras)
        features = torch.nn.functional.relu(features)
        value = self.value.forward(features)
        advantage = self.advantage.forward(features)
        return value + advantage - advantage.mean(dim=-1, keepdim=True)


class AtariCNN(LinearNN):
    """The CNN used in the 2015 Mhin et al. DQN paper"""

    def __init__(self, input_shape: tuple[int, ...], extras_shape: tuple[int, ...], output_shape: tuple[int, ...]):
        assert len(input_shape) == 3
        assert len(output_shape) == 1
        super().__init__(input_shape, extras_shape, output_shape)
        filters = [32, 64, 64]
        kernels = [8, 4, 3]
        strides = [4, 2, 1]
        self.cnn, n_features = make_cnn(input_shape, filters, kernels, strides)
        self.linear = torch.nn.Sequential(torch.nn.Linear(n_features, 512), torch.nn.ReLU(), torch.nn.Linear(512, output_shape[0]))

    def forward(self, obs: torch.Tensor, extras: Optional[torch.Tensor] = None) -> torch.Tensor:
        batch_size, n_agents, channels, height, width = obs.shape
        obs = obs.view(batch_size * n_agents, channels, height, width)
        qvalues: torch.Tensor = self.cnn.forward(obs)
        return qvalues.view(batch_size, n_agents, -1)


class CNN(LinearNN):
    """
    CNN with three convolutional layers. The CNN output (output_cnn) is flattened and the extras are
    concatenated to this output. The CNN is followed by three linear layers (512, 256, output_shape[0]).
    """

    def __init__(self, input_shape: tuple[int, ...], extras_size: int, output_size: int):
        assert len(input_shape) == 3, f"CNN can only handle 3D input shapes ({len(input_shape)} here)"
        super().__init__(input_shape, (extras_size,), (output_size,))

        kernel_sizes = [3, 3, 3]
        strides = [1, 1, 1]
        filters = [32, 64, 64]

        self.cnn, n_features = make_cnn(self.input_shape, filters, kernel_sizes, strides)
        self.linear = MLP(n_features, extras_size, (64, 64), output_size)

    @classmethod
    def from_env(cls, env: RLEnv):
        return cls(env.observation_shape, env.extra_feature_shape[0], env.n_actions)

    def forward(self, obs: torch.Tensor, extras: torch.Tensor) -> torch.Tensor:
        # For transitions, the shape is (batch_size, n_agents, channels, height, width)
        # For episodes, the shape is (time, batch_size, n_agents, channels, height, width)
        *dims, n_agents, channels, height, width = obs.shape
        # We must use 'reshape' instead of 'view' to handle the case of episodes
        obs = obs.reshape(-1, channels, height, width)
        features = self.cnn.forward(obs)
        extras = extras.reshape(-1, *self.extras_shape)
        res = self.linear.forward(features, extras)
        return res.view(*dims, n_agents, *self.output_shape)


class CNN_ActorCritic(ActorCriticNN):
    def __init__(self, input_shape: tuple[int, int, int], extras_shape: tuple[int], output_shape: tuple[int]):
        assert len(input_shape) == 3, f"CNN can only handle 3D input shapes ({len(input_shape)} here)"
        assert extras_shape is None or len(extras_shape) == 1, f"CNN can only handle 1D extras shapes ({len(extras_shape)} here)"
        assert len(output_shape) == 1, f"CNN can only handle 1D input shapes ({len(output_shape)} here)"
        super().__init__(input_shape, extras_shape, output_shape)

        kernel_sizes = [3, 3, 3]
        strides = [1, 1, 1]
        filters = [32, 64, 64]

        self.cnn, n_features = make_cnn(self.input_shape, filters, kernel_sizes, strides)
<<<<<<< HEAD
        print(f"n_features: {n_features}")
        common_input_size = n_features + self.extras_shape[0]
        print(f"common_input_size: {common_input_size}")
        print(f"output_shape: {output_shape}")
=======
        common_input_size = n_features + self.extras_shape[0]
>>>>>>> 21ded371
        self.common = torch.nn.Sequential(
            torch.nn.Linear(common_input_size, 128),
            torch.nn.ReLU(),
            torch.nn.Linear(128, 128),
            torch.nn.ReLU(),
        )
        #self.policy_network = torch.nn.Linear(128, *output_shape)
        self.policy_network = torch.nn.Sequential(
            torch.nn.Linear(128, *output_shape),
            torch.nn.Softmax(dim=-1),
        )
        self.value_network = torch.nn.Linear(128, 1)

    def _cnn_forward(self, obs: torch.Tensor) -> torch.Tensor:
        # Check that the input has the correct shape (at least 4 dimensions)
        *dims, channels, height, width = obs.shape
        obs = obs.view(-1, channels, height, width)
        features = self.cnn.forward(obs)
<<<<<<< HEAD
        return features

    def policy(self, obs: torch.Tensor):
=======
        return features    
    
    def policy(self, obs: torch.Tensor):        
>>>>>>> 21ded371
        return self.policy_network(obs)

    def value(self, obs: torch.Tensor):
        return self.value_network(obs)

    # def value(self, obs : torch.Tensor):
    #     policy, value = self.forward(obs.obs, obs_extras)
    #     return torch.mean(value).item()

    def forward(self, obs: torch.Tensor, extras: torch.Tensor):
        features = self._cnn_forward(obs)
        extras = extras.view(-1, *self.extras_shape)
        features = torch.cat((features, extras), dim=-1)
        x = self.common(features)
        return self.policy(x), self.value(x)

    @property
    def value_parameters(self) -> list[torch.nn.Parameter]:
        return list(self.cnn.parameters()) + list(self.common.parameters()) + list(self.value_network.parameters())

    @property
    def policy_parameters(self) -> list[torch.nn.Parameter]:
        return list(self.cnn.parameters()) + list(self.common.parameters()) + list(self.policy_network.parameters())


class PolicyNetworkMLP(LinearNN):
    def __init__(self, input_shape: tuple[int, ...], extras_shape: tuple[int, ...], output_shape: tuple[int, ...]):
        super().__init__(input_shape, extras_shape, output_shape)
        assert len(self.extras_shape) == 1 and len(output_shape) == 1 and len(input_shape) == 1
        self.nn = torch.nn.Sequential(
            torch.nn.Linear(input_shape[0] + self.extras_shape[0], 256),
            torch.nn.ReLU(),
            torch.nn.Linear(256, 256),
            torch.nn.ReLU(),
            torch.nn.Linear(256, output_shape[0]),
            torch.nn.Softmax(dim=-1),
        )

    def forward(self, obs: torch.Tensor, extras: torch.Tensor | None = None) -> torch.Tensor:
        if extras is not None:
            obs = torch.cat((obs, extras), dim=-1)
        return self.nn.forward(obs)


def make_cnn(input_shape, filters: list[int], kernel_sizes: list[int], strides: list[int]):
    """Create a CNN with flattened output based on the given filters, kernel sizes and strides."""
    channels, height, width = input_shape
    paddings = [0 for _ in filters]
    n_padded = 0
    output_w, output_h = conv2d_size_out(width, height, kernel_sizes, strides, paddings)
    while output_w < 0 or output_h < 0:
        # Add paddings if the output size is negative
        paddings[n_padded % len(paddings)] += 1
        n_padded += 1
        output_w, output_h = conv2d_size_out(width, height, kernel_sizes, strides, paddings)
    assert output_h > 0 and output_w > 0, f"Input size = {input_shape}, output witdh = {output_w}, output height = {output_h}"
    modules = []
    for f, k, s, p in zip(filters, kernel_sizes, strides, paddings):
        modules.append(torch.nn.Conv2d(in_channels=channels, out_channels=f, kernel_size=k, stride=s, padding=p))
        modules.append(torch.nn.ReLU())
        channels = f
    modules.append(torch.nn.Flatten())
    output_size = output_h * output_w * filters[-1]
    return torch.nn.Sequential(*modules), output_size


def conv2d_size_out(input_width: int, input_height: int, kernel_sizes: list[int], strides: list[int], paddings: list[int]):
    """
    Compute the output width and height of a sequence of 2D convolutions.
    See shape section on https://pytorch.org/docs/stable/generated/torch.nn.Conv2d.html
    """
    width = input_width
    height = input_height
    for kernel_size, stride, pad in zip(kernel_sizes, strides, paddings):
        width = (width + 2 * pad - (kernel_size - 1) - 1) // stride + 1
        height = (height + 2 * pad - (kernel_size - 1) - 1) // stride + 1
    return width, height


class ACNetwork(ActorCriticNN):
    def __init__(self, input_shape: tuple[int], extras_shape: tuple, output_shape: tuple):
        super().__init__(input_shape, extras_shape, output_shape)
        print(input_shape)
        self.common = torch.nn.Sequential(
            torch.nn.Linear(*input_shape, 128),
            torch.nn.ReLU(),
            torch.nn.Linear(128, 128),
            torch.nn.ReLU(),
        )
        self.policy_network = torch.nn.Linear(128, *output_shape)
        self.value_network = torch.nn.Linear(128, 1)

    def policy(self, obs: torch.Tensor):
        obs = self.common(obs)
        return self.policy_network(obs)

    def value(self, obs: torch.Tensor):
        obs = self.common(obs)
        return self.value_network(obs)

    def forward(self, x):
        x = self.common(x)
        return self.policy_network(x), self.value_network(x)

    @property
    def value_parameters(self) -> list[torch.nn.Parameter]:
        return list(self.common.parameters()) + list(self.value_network.parameters())

    @property
    def policy_parameters(self) -> list[torch.nn.Parameter]:
        return list(self.common.parameters()) + list(self.policy_network.parameters())


class ACNetwork2(ActorCriticNN):
    def __init__(self, input_shape: tuple[int], extras_shape: tuple, output_shape: tuple):
        super().__init__(input_shape, extras_shape, output_shape)
        self.value_network = torch.nn.Sequential(
            torch.nn.Linear(*input_shape, 128), torch.nn.ReLU(), torch.nn.Linear(128, 128), torch.nn.ReLU(), torch.nn.Linear(128, 1)
        )
        self.policy_network = torch.nn.Sequential(
            torch.nn.Linear(*input_shape, 128),
            torch.nn.ReLU(),
            torch.nn.Linear(128, 128),
            torch.nn.ReLU(),
            torch.nn.Linear(128, *output_shape),
        )

    def policy(self, obs: torch.Tensor):
        return self.policy_network(obs)

    def value(self, obs: torch.Tensor):
        return self.value_network(obs)

    def forward(self, x):
        return self.policy_network(x), self.value_network(x)

    @property
    def value_parameters(self):
        return self.value_network.parameters()

    @property
    def policy_parameters(self):
        return self.policy_network.parameters()<|MERGE_RESOLUTION|>--- conflicted
+++ resolved
@@ -171,21 +171,14 @@
         filters = [32, 64, 64]
 
         self.cnn, n_features = make_cnn(self.input_shape, filters, kernel_sizes, strides)
-<<<<<<< HEAD
-        print(f"n_features: {n_features}")
         common_input_size = n_features + self.extras_shape[0]
-        print(f"common_input_size: {common_input_size}")
-        print(f"output_shape: {output_shape}")
-=======
-        common_input_size = n_features + self.extras_shape[0]
->>>>>>> 21ded371
         self.common = torch.nn.Sequential(
             torch.nn.Linear(common_input_size, 128),
             torch.nn.ReLU(),
             torch.nn.Linear(128, 128),
             torch.nn.ReLU(),
         )
-        #self.policy_network = torch.nn.Linear(128, *output_shape)
+        # self.policy_network = torch.nn.Linear(128, *output_shape)
         self.policy_network = torch.nn.Sequential(
             torch.nn.Linear(128, *output_shape),
             torch.nn.Softmax(dim=-1),
@@ -197,15 +190,9 @@
         *dims, channels, height, width = obs.shape
         obs = obs.view(-1, channels, height, width)
         features = self.cnn.forward(obs)
-<<<<<<< HEAD
         return features
 
     def policy(self, obs: torch.Tensor):
-=======
-        return features    
-    
-    def policy(self, obs: torch.Tensor):        
->>>>>>> 21ded371
         return self.policy_network(obs)
 
     def value(self, obs: torch.Tensor):
