--- conflicted
+++ resolved
@@ -246,122 +246,6 @@
         return res.reshape(batch_size, n_agents, *self.output_shape)
 
 
-<<<<<<< HEAD
-=======
-class CNN_DActor_CCritic(ActorCriticNN):
-    """
-    Centralised Critic with Decentralised Actor
-    """
-
-    def __init__(
-        self, input_shape: tuple[int, int, int], extras_shape: tuple[int], output_shape: tuple[int], n_agents: int, n_actions: int
-    ):
-        assert len(input_shape) == 3, f"CNN can only handle 3D input shapes ({len(input_shape)} here)"
-        super().__init__(input_shape, extras_shape, output_shape)
-
-        kernel_sizes = [3, 3, 3]
-        strides = [1, 1, 1]
-        filters = [32, 64, 64]
-
-        self.cnn, n_features = make_cnn(self.input_shape, filters, kernel_sizes, strides)
-
-        self.common_input_size = n_features + self.extras_shape[0]
-        self.policyNetworks = []
-        for i in range(n_agents):
-            self.policyNetworks.append(
-                torch.nn.Sequential(
-                    torch.nn.Linear(self.common_input_size, 128),
-                    torch.nn.ReLU(),
-                    torch.nn.Linear(128, 128),
-                    torch.nn.ReLU(),
-                    torch.nn.Linear(128, *output_shape),
-                )
-            )
-        self.valueNetwork = torch.nn.Sequential(
-            torch.nn.Linear(self.common_input_size * n_agents + n_actions * n_agents, 128),
-            torch.nn.ReLU(),
-            torch.nn.Linear(128, 128),
-            torch.nn.ReLU(),
-            torch.nn.Linear(128, 1),
-        )
-        self.n_agents = n_agents
-        self.n_actions = n_actions
-
-    def to(self, device):
-        for net in self.policyNetworks:
-            net.to(device)
-        return super().to(device)
-
-    def _cnn_forward(self, obs: torch.Tensor) -> torch.Tensor:
-        # Check that the input has the correct shape (at least 4 dimensions)
-        *dims, channels, height, width = obs.shape
-        leading_dims_size = math.prod(dims)
-        obs = obs.view(leading_dims_size, channels, height, width)
-        features = self.cnn.forward(obs)
-        return features
-
-    def forward(self, obs: torch.Tensor, extras: torch.Tensor):
-        features = self._cnn_forward(obs)
-        extras = extras.view(-1, *self.extras_shape)
-        features = torch.cat((features, extras), dim=-1)
-        return self.policy(features), 0
-
-    def policy(self, obs: torch.Tensor):
-        """
-        returns the action probabilities for each agent
-        """
-        batch_actions = []
-        batch_obs = obs.view(-1, self.n_agents, obs.shape[-1])
-        for b_obs in batch_obs:
-            actions = []
-            for agent_i in range(self.n_agents):
-                nn = self.policyNetworks[agent_i]
-                # value_device = next(self.valueNetwork.parameters()).device
-                # device = next(nn.parameters()).device
-                local_obs = b_obs[agent_i]
-                # actions_probs = self.policyNetworks[agent_i](obs[agent_i])
-                actions_logits = nn.forward(local_obs)
-                # actions_logits = torch.tanh(actions_logits)
-                actions.append(actions_logits)
-            batch_actions.append(torch.stack(actions))
-        return torch.stack(batch_actions).squeeze()
-
-    def value(self, obs: torch.Tensor, extras: torch.Tensor, actions: torch.Tensor):
-        features = self._cnn_forward(obs)
-        # features : 64 2 2688
-        # extras : 64 2 3
-        # actions : 64 2 5
-        # -> 64 -1
-        features = features.view(extras.shape[0], -1)
-        extras = extras.view(extras.shape[0], -1)
-        actions = actions.view(actions.shape[0], -1)
-        features = torch.cat((features, extras, actions), dim=-1)
-        return self.valueNetwork(features).squeeze()
-
-    @classmethod
-    def from_env(cls, env: MARLEnv):
-        assert len(env.observation_shape) == 3
-        assert len(env.extra_feature_shape) == 1
-        return cls(
-            input_shape=env.observation_shape,
-            extras_shape=env.extra_feature_shape,
-            output_shape=(env.n_actions,),
-            n_agents=env.n_agents,
-            n_actions=env.n_actions,
-        )
-
-    @property
-    def value_parameters(self) -> list[torch.nn.Parameter]:
-        # TODO
-        raise NotImplementedError()
-
-    @property
-    def policy_parameters(self) -> list[torch.nn.Parameter]:
-        # TODO
-        raise NotImplementedError()
-
-
->>>>>>> c936d04d
 class DDPG_NN_TEST(ActorCriticNN):
     def __init__(
         self,
@@ -449,7 +333,6 @@
         return list(self.cnn.parameters()) + list(self.policy_network.parameters())
 
 
-
 class RCNN(RecurrentQNetwork):
     """
     Recurrent CNN.
@@ -565,7 +448,6 @@
     @property
     def policy_parameters(self) -> list[torch.nn.Parameter]:
         return list(self.cnn.parameters()) + list(self.common.parameters()) + list(self.policy_network.parameters())
-
 
 
 class SimpleActorCritic(ActorCriticNN):
