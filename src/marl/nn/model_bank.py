from typing import Optional, Iterable
from dataclasses import dataclass
from rlenv import Observation
from rlenv.models import RLEnv
import torch
import torch.nn as nn
import torch.nn.functional as F
import torch.distributions as D
from torch.distributions import kl_divergence
from torch.autograd import Variable
import math
from functools import reduce
import operator
from marl.models.nn import QNetwork, RecurrentQNetwork, ActorCriticNN, NN, MAICNN


@dataclass(unsafe_hash=True)
class MLP(QNetwork):
    """
    Multi layer perceptron
    """

    layer_sizes: tuple[int, ...]

    def __init__(
        self,
        input_size: int,
        extras_size: int,
        hidden_sizes: tuple[int, ...],
        output_shape: tuple[int, ...],
    ):
        super().__init__((input_size,), (extras_size,), output_shape)
        self.layer_sizes = (input_size + extras_size, *hidden_sizes, math.prod(output_shape))
        layers = [torch.nn.Linear(input_size + extras_size, hidden_sizes[0]), torch.nn.ReLU()]
        for i in range(len(hidden_sizes) - 1):
            layers.append(torch.nn.Linear(hidden_sizes[i], hidden_sizes[i + 1]))
            layers.append(torch.nn.ReLU())
        layers.append(torch.nn.Linear(hidden_sizes[-1], math.prod(output_shape)))
        self.nn = torch.nn.Sequential(*layers)

    @classmethod
    def from_env(cls, env: RLEnv, hidden_sizes: Optional[Iterable[int]] = None):
        if hidden_sizes is None:
            hidden_sizes = (64,)
        return MLP(
            env.observation_shape[0],
            env.extra_feature_shape[0],
            tuple(hidden_sizes),
            (env.n_actions, env.reward_size),
        )

    def forward(self, obs: torch.Tensor, extras: torch.Tensor) -> torch.Tensor:
        *dims, _obs_size = obs.shape
        obs = torch.concat((obs, extras), dim=-1)
        x = self.nn(obs)
        return x.view(*dims, *self.output_shape)


class RNNQMix(RecurrentQNetwork):
    """RNN used in the QMix paper:
    - linear 64
    - relu
    - GRU 64
    - relu
    - linear 64"""

    def __init__(self, input_shape: tuple[int, ...], extras_shape: tuple[int, ...], output_shape: tuple[int, ...]):
        assert len(input_shape) == 1, "RNNQMix can only handle 1D inputs"
        assert len(extras_shape) == 1, "RNNQMix can only handle 1D extras"
        super().__init__(input_shape, extras_shape, output_shape)
        n_inputs = input_shape[0] + extras_shape[0]
        n_outputs = math.prod(output_shape)
        self.fc1 = torch.nn.Sequential(torch.nn.Linear(n_inputs, 64), torch.nn.ReLU())
        self.gru = torch.nn.GRU(input_size=64, hidden_size=64, batch_first=False)
        self.fc2 = torch.nn.Linear(64, n_outputs)

    def forward(self, obs: torch.Tensor, extras: torch.Tensor):
        self.gru.flatten_parameters()
        assert len(obs.shape) >= 3, "The observation should have at least shape (ep_length, batch_size, obs_size)"
        # During batch training, the input has shape (episodes_length, batch_size, n_agents, obs_size).
        # This shape is not supported by the GRU layer, so we merge the batch_size and n_agents dimensions
        # while keeping the episode_length dimension.
        try:
            episode_length, *batch_agents, obs_size = obs.shape
            obs = obs.reshape(episode_length, -1, obs_size)
            extras = torch.reshape(extras, (*obs.shape[:-1], -1))
            x = torch.concat((obs, extras), dim=-1)
            # print(x)
            x = self.fc1.forward(x)
            x, self.hidden_states = self.gru.forward(x, self.hidden_states)
            x = self.fc2.forward(x)
            # Restore the original shape of the batch
            x = x.view(episode_length, *batch_agents, *self.output_shape)
            return x
        except RuntimeError as e:
            error_message = str(e)
            if "shape" in error_message:
                error_message += "\nDid you use a TransitionMemory instead of an EpisodeMemory alongside an RNN ?"
            raise RuntimeError(error_message)


RNN = RNNQMix


class DuelingMLP(QNetwork):
    def __init__(self, nn: QNetwork, output_size: int):
        assert len(nn.output_shape) == 1
        super().__init__(nn.input_shape, nn.extras_shape, (output_size,))
        self.nn = nn
        self.value_head = torch.nn.Linear(nn.output_shape[0], 1)
        self.advantage = torch.nn.Linear(nn.output_shape[0], output_size)

    @classmethod
    def from_env(cls, env: RLEnv, nn: QNetwork):
        assert nn.input_shape == env.observation_shape
        assert nn.extras_shape == env.extra_feature_shape
        return cls(nn, env.n_actions)

    def forward(self, obs: torch.Tensor, extras: torch.Tensor) -> torch.Tensor:
        features = self.nn.forward(obs, extras)
        features = torch.nn.functional.relu(features)
        value = self.value_head.forward(features)
        advantage = self.advantage.forward(features)
        return value + advantage - advantage.mean(dim=-1, keepdim=True)


class AtariCNN(QNetwork):
    """The CNN used in the 2015 Mhin et al. DQN paper"""

    def __init__(self, input_shape: tuple[int, ...], extras_shape: tuple[int, ...], output_shape: tuple[int, ...]):
        assert len(input_shape) == 3
        assert len(output_shape) == 1
        super().__init__(input_shape, extras_shape, output_shape)
        filters = [32, 64, 64]
        kernels = [8, 4, 3]
        strides = [4, 2, 1]
        self.cnn, n_features = make_cnn(input_shape, filters, kernels, strides)
        self.linear = torch.nn.Sequential(torch.nn.Linear(n_features, 512), torch.nn.ReLU(), torch.nn.Linear(512, output_shape[0]))

    def forward(self, obs: torch.Tensor, extras: Optional[torch.Tensor] = None) -> torch.Tensor:
        batch_size, n_agents, channels, height, width = obs.shape
        obs = obs.view(batch_size * n_agents, channels, height, width)
        qvalues: torch.Tensor = self.cnn.forward(obs)
        return qvalues.view(batch_size, n_agents, -1)


class CNN(QNetwork):
    """
    CNN with three convolutional layers. The CNN output (output_cnn) is flattened and the extras are
    concatenated to this output. The CNN is followed by three linear layers (512, 256, output_shape[0]).
    """

    def __init__(
        self,
        input_shape: tuple[int, ...],
        extras_size: int,
        output_shape: tuple[int, ...],
        mlp_sizes: tuple[int, ...] = (64, 64),
    ):
        assert len(input_shape) == 3, f"CNN can only handle 3D input shapes ({len(input_shape)} here)"
        super().__init__(input_shape, (extras_size,), output_shape)

        kernel_sizes = [3, 3, 3]
        strides = [1, 1, 1]
        filters = [32, 64, 64]
        self.cnn, n_features = make_cnn(self.input_shape, filters, kernel_sizes, strides)
        self.linear = MLP(n_features, extras_size, mlp_sizes, output_shape)

    @classmethod
    def from_env(cls, env: RLEnv, mlp_sizes: tuple[int, ...] = (64, 64)):
        return cls(env.observation_shape, env.extra_feature_shape[0], (env.n_actions, env.reward_size), mlp_sizes)

    def forward(self, obs: torch.Tensor, extras: torch.Tensor) -> torch.Tensor:
        # For transitions, the shape is (batch_size, n_agents, channels, height, width)
        # For episodes, the shape is (time, batch_size, n_agents, channels, height, width)
        *dims, channels, height, width = obs.shape
        bs = math.prod(dims)
        obs = obs.view(bs, channels, height, width)
        features = self.cnn.forward(obs)
        extras = extras.view(bs, *self.extras_shape)
        res = self.linear.forward(features, extras)
        return res.view(*dims, *self.output_shape)


class CNN_DActor_CCritic(ActorCriticNN):
    """
    Centralised Critic with Decentralised Actor
    """

    def __init__(
        self, input_shape: tuple[int, int, int], extras_shape: tuple[int], output_shape: tuple[int], n_agents: int, n_actions: int
    ):
        assert len(input_shape) == 3, f"CNN can only handle 3D input shapes ({len(input_shape)} here)"
        super().__init__(input_shape, extras_shape, output_shape)

        kernel_sizes = [3, 3, 3]
        strides = [1, 1, 1]
        filters = [32, 64, 64]

        self.cnn, n_features = make_cnn(self.input_shape, filters, kernel_sizes, strides)

        self.common_input_size = n_features + self.extras_shape[0]
        self.policyNetworks = []
        for i in range(n_agents):
            self.policyNetworks.append(
                torch.nn.Sequential(
                    torch.nn.Linear(self.common_input_size, 128),
                    torch.nn.ReLU(),
                    torch.nn.Linear(128, 128),
                    torch.nn.ReLU(),
                    torch.nn.Linear(128, *output_shape),
                )
            )
        self.valueNetwork = torch.nn.Sequential(
            torch.nn.Linear(self.common_input_size * n_agents + n_actions * n_agents, 128),
            torch.nn.ReLU(),
            torch.nn.Linear(128, 128),
            torch.nn.ReLU(),
            torch.nn.Linear(128, 1),
        )
        self.n_agents = n_agents
        self.n_actions = n_actions

    def to(self, device):
        for nn in self.policyNetworks:
            nn.to(device)
        return super().to(device)

    def _cnn_forward(self, obs: torch.Tensor) -> torch.Tensor:
        # Check that the input has the correct shape (at least 4 dimensions)
        *dims, channels, height, width = obs.shape
        leading_dims_size = math.prod(dims)
<<<<<<< HEAD
        obs = obs.view(leading_dims_size, channels, height, width)
        features = self.cnn.forward(obs)
        return features

    def forward(self, obs: torch.Tensor, extras: torch.Tensor):
        features = self._cnn_forward(obs)
        extras = extras.view(-1, *self.extras_shape)
        features = torch.cat((features, extras), dim=-1)
        return self.policy(features), 0

    def policy(self, obs: torch.Tensor):
        """
        returns the action probabilities for each agent
        """
        batch_actions = []
        batch_obs = obs.view(-1, self.n_agents, obs.shape[-1])
        for b_obs in batch_obs:
            actions = []
            for agent_i in range(self.n_agents):
                nn = self.policyNetworks[agent_i]
                # value_device = next(self.valueNetwork.parameters()).device
                # device = next(nn.parameters()).device
                local_obs = b_obs[agent_i]
                # actions_probs = self.policyNetworks[agent_i](obs[agent_i])
                actions_logits = nn.forward(local_obs)
                # actions_logits = torch.tanh(actions_logits)
                actions.append(actions_logits)
            batch_actions.append(torch.stack(actions))
        return torch.stack(batch_actions).squeeze()

    def value(self, obs: torch.Tensor, extras: torch.Tensor, actions: torch.Tensor):
        features = self._cnn_forward(obs)
        # features : 64 2 2688
        # extras : 64 2 3
        # actions : 64 2 5
        # -> 64 -1
        features = features.view(extras.shape[0], -1)
        extras = extras.view(extras.shape[0], -1)
        actions = actions.view(actions.shape[0], -1)
        features = torch.cat((features, extras, actions), dim=-1)
        return self.valueNetwork(features).squeeze()

    @classmethod
    def from_env(cls, env: RLEnv):
        assert len(env.observation_shape) == 3
        assert len(env.extra_feature_shape) == 1
        return cls(
            input_shape=env.observation_shape,
            extras_shape=env.extra_feature_shape,
            output_shape=(env.n_actions,),
            n_agents=env.n_agents,
            n_actions=env.n_actions,
        )

    @property
    def value_parameters(self) -> list[torch.nn.Parameter]:
        # TODO
        raise NotImplementedError()

    @property
    def policy_parameters(self) -> list[torch.nn.Parameter]:
        # TODO
        raise NotImplementedError()


class RCNN(RecurrentQNetwork):
    """
    Recurrent CNN.
    """

    def __init__(self, input_shape: tuple[int, int, int], extras_size: int, output_shape: tuple[int, ...]):
        super().__init__(input_shape, (extras_size,), output_shape)

        kernel_sizes = [3, 3, 3]
        strides = [1, 1, 1]
        filters = [32, 64, 64]
        self.cnn, self.n_features = make_cnn(self.input_shape, filters, kernel_sizes, strides)
        self.rnn = RNNQMix((self.n_features,), (extras_size,), output_shape)

    @classmethod
    def from_env(cls, env: RLEnv):
        assert len(env.observation_shape) == 3
        return cls(env.observation_shape, env.extra_feature_shape[0], (env.n_actions, env.reward_size))

    def forward(self, obs: torch.Tensor, extras: torch.Tensor) -> torch.Tensor:
        # For transitions, the shape is (batch_size, n_agents, channels, height, width)
        # For episodes, the shape is (time, batch_size, n_agents, channels, height, width)
        *dims, channels, height, width = obs.shape
        obs = obs.view(-1, channels, height, width)
        features = self.cnn.forward(obs)
        features = torch.reshape(features, (*dims, self.n_features))
        extras = extras.view(*dims, *self.extras_shape)
        res = self.rnn.forward(features, extras)
        return res.view(*dims, *self.output_shape)

    def batch_forward(self, obs: torch.Tensor, extras: torch.Tensor) -> torch.Tensor:
        *dims, channels, height, width = obs.shape
        obs = obs.reshape(-1, channels, height, width)
        features = self.cnn.forward(obs)
        features = torch.reshape(features, (*dims, self.n_features))
        extras = extras.view(*dims, *self.extras_shape)
        res = self.rnn.batch_forward(features, extras)
        return res.view(*dims, *self.output_shape)

    def value(self, obs: Observation) -> torch.Tensor:
        x, extras = self.to_tensor(obs)
        *dims, channels, height, width = x.shape
        x = x.view(-1, channels, height, width)
        features = self.cnn.forward(x).unsqueeze(0)
        extras = extras.view(*dims, *self.extras_shape)
        saved_hidden_states = self.rnn.hidden_states
        qvalues = self.rnn.forward(features, extras)
        self.rnn.hidden_states = saved_hidden_states
        max_qvalues = qvalues.max(dim=-2).values
        return max_qvalues.mean(dim=-2)

=======
        # We must use 'reshape' instead of 'view' to handle the case of episodes
        obs = obs.view(leading_dims_size, channels, height, width).to(self.device)
        features = self.cnn.forward(obs)
        extras = extras.view(leading_dims_size, *self.extras_shape).to(self.device)
        res = self.linear.forward(features, extras)
        return res.view(*dims, *self.output_shape)

class CommCNN(CNN):
    @classmethod
    def from_env(cls, env: RLEnv, channel_size: int):
        return cls(env.observation_shape, env.extra_feature_shape[0] + channel_size, env.n_actions)
>>>>>>> d35dd646

class CNN_ActorCritic(ActorCriticNN):
    def __init__(self, input_shape: tuple[int, int, int], extras_shape: tuple[int], output_shape: tuple[int]):
        assert len(input_shape) == 3, f"CNN can only handle 3D input shapes ({len(input_shape)} here)"
        super().__init__(input_shape, extras_shape, output_shape)

        kernel_sizes = [3, 3, 3]
        strides = [1, 1, 1]
        filters = [32, 64, 64]

        self.cnn, n_features = make_cnn(self.input_shape, filters, kernel_sizes, strides)
        common_input_size = n_features + self.extras_shape[0]
        self.common = torch.nn.Sequential(
            torch.nn.Linear(common_input_size, 128),
            torch.nn.ReLU(),
            torch.nn.Linear(128, 128),
            torch.nn.ReLU(),
        )

        self.policy_network = torch.nn.Sequential(
            torch.nn.Linear(128, *output_shape),
            # torch.nn.Softmax(dim=-1), use logits to mask invalid actions
        )
        self.value_network = torch.nn.Linear(128, 1)

    def _cnn_forward(self, obs: torch.Tensor) -> torch.Tensor:
        # Check that the input has the correct shape (at least 4 dimensions)
        *dims, channels, height, width = obs.shape
        leading_dims_size = math.prod(dims)
        obs = obs.view(leading_dims_size, channels, height, width)
        features = self.cnn.forward(obs)
        return features

    def policy(self, obs: torch.Tensor):
        return self.policy_network(obs)

    def value(self, obs: torch.Tensor):
        return self.value_network(obs)

    def forward(self, obs: torch.Tensor, extras: torch.Tensor):
        features = self._cnn_forward(obs)
        extras = extras.view(-1, *self.extras_shape)
        features = torch.cat((features, extras), dim=-1)
        x = self.common(features)
        return self.policy(x), self.value(x)

    @property
    def value_parameters(self) -> list[torch.nn.Parameter]:
        return list(self.cnn.parameters()) + list(self.common.parameters()) + list(self.value_network.parameters())

    @property
    def policy_parameters(self) -> list[torch.nn.Parameter]:
        return list(self.cnn.parameters()) + list(self.common.parameters()) + list(self.policy_network.parameters())


class SimpleActorCritic(ActorCriticNN):
    def __init__(self, input_shape: tuple[int], extras_shape: tuple[int, ...], output_shape: tuple[int]):
        super().__init__(input_shape, extras_shape, output_shape)
        self.common = torch.nn.Sequential(
            torch.nn.Linear(*input_shape, 256),
            torch.nn.ReLU(),
            torch.nn.Linear(256, 256),
            torch.nn.ReLU(),
        )
        self.policy_network = torch.nn.Sequential(
            torch.nn.Linear(256, *output_shape),
            torch.nn.Softmax(dim=-1),
        )

        self.value_network = torch.nn.Linear(256, 1)

    def forward(self, obs: torch.Tensor, extras: torch.Tensor):
        obs = torch.cat((obs, extras), dim=-1)
        x = self.common(obs)
        return self.policy_network(x), self.value_network(x)

    def policy(self, obs: torch.Tensor):
        return self.policy_network(obs)

    def value(self, obs: torch.Tensor):
        return self.value_network(obs)

    @property
    def value_parameters(self):
        return list(self.common.parameters()) + list(self.value_network.parameters())

    @property
    def policy_parameters(self):
        return list(self.common.parameters()) + list(self.policy_network.parameters())


class PolicyNetworkMLP(NN):
    def __init__(self, input_shape: tuple[int, ...], extras_shape: tuple[int, ...], output_shape: tuple[int, ...]):
        super().__init__(input_shape, extras_shape, output_shape)
        assert len(self.extras_shape) == 1 and len(output_shape) == 1 and len(input_shape) == 1
        self.nn = torch.nn.Sequential(
            torch.nn.Linear(input_shape[0] + self.extras_shape[0], 256),
            torch.nn.ReLU(),
            torch.nn.Linear(256, 256),
            torch.nn.ReLU(),
            torch.nn.Linear(256, output_shape[0]),
            torch.nn.Softmax(dim=-1),
        )

    def forward(self, obs: torch.Tensor, extras: torch.Tensor | None = None) -> torch.Tensor:
        if extras is not None:
            obs = torch.cat((obs, extras), dim=-1)
        return self.nn.forward(obs)


def make_cnn(input_shape, filters: list[int], kernel_sizes: list[int], strides: list[int]):
    """Create a CNN with flattened output based on the given filters, kernel sizes and strides."""
    channels, height, width = input_shape
    paddings = [0 for _ in filters]
    n_padded = 0
    output_w, output_h = conv2d_size_out(width, height, kernel_sizes, strides, paddings)
    while output_w < 0 or output_h < 0:
        # Add paddings if the output size is negative
        paddings[n_padded % len(paddings)] += 1
        n_padded += 1
        output_w, output_h = conv2d_size_out(width, height, kernel_sizes, strides, paddings)
    assert output_h > 0 and output_w > 0, f"Input size = {input_shape}, output witdh = {output_w}, output height = {output_h}"
    modules = []
    for f, k, s, p in zip(filters, kernel_sizes, strides, paddings):
        modules.append(torch.nn.Conv2d(in_channels=channels, out_channels=f, kernel_size=k, stride=s, padding=p))
        modules.append(torch.nn.ReLU())
        channels = f
    modules.append(torch.nn.Flatten())
    output_size = output_h * output_w * filters[-1]
    return torch.nn.Sequential(*modules), output_size


def conv2d_size_out(input_width: int, input_height: int, kernel_sizes: list[int], strides: list[int], paddings: list[int]):
    """
    Compute the output width and height of a sequence of 2D convolutions.
    See shape section on https://pytorch.org/docs/stable/generated/torch.nn.Conv2d.html
    """
    width = input_width
    height = input_height
    for kernel_size, stride, pad in zip(kernel_sizes, strides, paddings):
        width = (width + 2 * pad - (kernel_size - 1) - 1) // stride + 1
        height = (height + 2 * pad - (kernel_size - 1) - 1) // stride + 1
    return width, height


class ACNetwork(ActorCriticNN):
    def __init__(self, input_shape: tuple[int], extras_shape: tuple, output_shape: tuple):
        super().__init__(input_shape, extras_shape, output_shape)
        print(input_shape)
        self.common = torch.nn.Sequential(
            torch.nn.Linear(*input_shape, 128),
            torch.nn.ReLU(),
            torch.nn.Linear(128, 128),
            torch.nn.ReLU(),
        )
        self.policy_network = torch.nn.Linear(128, *output_shape)
        self.value_network = torch.nn.Linear(128, 1)

    def policy(self, obs: torch.Tensor):
        obs = self.common(obs)
        return self.policy_network(obs)

    def value(self, obs: torch.Tensor):
        obs = self.common(obs)
        return self.value_network(obs)

    def forward(self, x):
        x = self.common(x)
        return self.policy_network(x), self.value_network(x)

    @property
    def value_parameters(self) -> list[torch.nn.Parameter]:
        return list(self.common.parameters()) + list(self.value_network.parameters())

    @property
    def policy_parameters(self) -> list[torch.nn.Parameter]:
        return list(self.common.parameters()) + list(self.policy_network.parameters())


class ACNetwork2(ActorCriticNN):
    def __init__(self, input_shape: tuple[int], extras_shape: tuple, output_shape: tuple):
        super().__init__(input_shape, extras_shape, output_shape)
        self.value_network = torch.nn.Sequential(
            torch.nn.Linear(*input_shape, 128), torch.nn.ReLU(), torch.nn.Linear(128, 128), torch.nn.ReLU(), torch.nn.Linear(128, 1)
        )
        self.policy_network = torch.nn.Sequential(
            torch.nn.Linear(*input_shape, 128),
            torch.nn.ReLU(),
            torch.nn.Linear(128, 128),
            torch.nn.ReLU(),
            torch.nn.Linear(128, *output_shape),
        )

    def policy(self, obs: torch.Tensor):
        return self.policy_network(obs)

    def value(self, obs: torch.Tensor):
        return self.value_network(obs)

    def forward(self, x):
        return self.policy_network(x), self.value_network(x)

    @property
    def value_parameters(self):
        return self.value_network.parameters()

    @property
    def policy_parameters(self):
        return self.policy_network.parameters()


class CNet(NN): # Source : https://github.com/minqi/learning-to-communicate-pytorch
    def __init__(self, input_shape: tuple[int], extras_shape: tuple[int], output_size: int, opt):

        super().__init__(input_shape, extras_shape, (output_size,))

        self.opt = opt
        self.comm_size = opt.game_comm_bits
        self.init_param_range = (-0.08, 0.08)

        # Set up inputs
        self.agent_lookup = nn.Embedding(opt.game_nagents, opt.model_rnn_size)
        self.state_lookup = nn.Linear(input_shape[0] + extras_shape[0], opt.model_rnn_size)
        # Action aware
        self.prev_message_lookup = None
        if opt.model_action_aware:
            if opt.model_dial:
                self.prev_action_lookup = nn.Embedding(opt.game_action_space_total, opt.model_rnn_size)
            else:
                self.prev_action_lookup = nn.Embedding(opt.game_action_space + 1, opt.model_rnn_size)
                self.prev_message_lookup = nn.Embedding(opt.game_comm_bits + 1, opt.model_rnn_size)
            
        # Communication enabled
        if opt.comm_enabled:
            self.messages_mlp = nn.Sequential()
            if opt.model_bn:
                self.messages_mlp.add_module('batchnorm1', nn.BatchNorm1d(self.comm_size))
            self.messages_mlp.add_module('linear1', nn.Linear(self.comm_size, opt.model_rnn_size))
            if opt.model_comm_narrow:
                self.messages_mlp.add_module('relu1', nn.ReLU(inplace=True))
                    
        # Set up RNN
        dropout_rate = opt.model_rnn_dropout_rate or 0 # TODO : set opt.model_rnn_dropout_rate
        self.rnn = nn.GRU(input_size=opt.model_rnn_size, hidden_size=opt.model_rnn_size, 
            num_layers=opt.model_rnn_layers, dropout=dropout_rate, batch_first=True)

        # Set up outputs
        self.outputs = nn.Sequential()
        if dropout_rate > 0:
            self.outputs.add_module('dropout1', nn.Dropout(dropout_rate))
        self.outputs.add_module('linear1', nn.Linear(opt.model_rnn_size, opt.model_rnn_size))
        if opt.model_bn:
            self.outputs.add_module('batchnorm1', nn.BatchNorm1d(opt.model_rnn_size))
        self.outputs.add_module('relu1', nn.ReLU(inplace=True))
        self.outputs.add_module('linear2', nn.Linear(opt.model_rnn_size, opt.game_action_space_total))

    def get_params(self):
        return list(self.parameters())

    def reset_parameters(self):
        opt = self.opt
        self.messages_mlp.linear1.reset_parameters()
        self.rnn.reset_parameters()
        self.agent_lookup.reset_parameters()
        self.state_lookup.reset_parameters()
        self.prev_action_lookup.reset_parameters()
        if self.prev_message_lookup:
            self.prev_message_lookup.reset_parameters()
        if opt.comm_enabled and opt.model_dial:
            self.messages_mlp.batchnorm1.reset_parameters()
        self.outputs.linear1.reset_parameters()
        self.outputs.linear2.reset_parameters()
        for p in self.rnn.parameters():
            p.data.uniform_(*self.init_param_range)

    def forward(self, obs: torch.Tensor, extras: torch.Tensor, messages, hidden, prev_action):
        opt = self.opt

        bs, n_agents, obs_size = obs.shape
        obs = torch.reshape(obs, (-1, obs_size))
        if extras is not None:
            extras = torch.reshape(extras, (*obs.shape[:-1], *self.extras_shape))
            obs = torch.concat((obs, extras), dim=-1)

        prev_message = None
        if not opt.model_dial:
            if opt.model_action_aware:
                prev_action, prev_message = prev_action
                prev_action = prev_action.to(self.device)
                prev_message = prev_message.to(self.device)
                messages = messages.to(self.device)
        # agent_index = Variable(agent_index)

        z_a, z_o, z_u, z_m = [0]*4
        # z_a = self.agent_lookup(agent_index)
        z_o = self.state_lookup(obs)
        if opt.model_action_aware:
            z_u = self.prev_action_lookup(prev_action)
            if prev_message is not None:
                z_u = z_u + self.prev_message_lookup(prev_message)
    
        z_u = z_u.reshape(bs*n_agents, -1)

        z_m = self.messages_mlp(messages.view(-1, self.comm_size))
        z = z_a + z_o + z_u + z_m
        z = z.unsqueeze(1)

        # Reshape the hidden state to match the number of layers and batch size
        hidden_batch = hidden.view(opt.model_rnn_layers, bs * n_agents, -1)

        rnn_out, h_out = self.rnn(z, hidden_batch)
        outputs = self.outputs(rnn_out[:, -1, :].squeeze())

        return h_out.view(opt.model_rnn_layers, n_agents, bs, -1), outputs.view(bs, n_agents, -1)

    @classmethod
    def from_env(cls, env: RLEnv, opt):
        return cls(env.observation_shape, env.extra_feature_shape, opt.game_action_space_total, opt)


class MAICNetwork(MAICNN):
    """
    Source : https://github.com/mansicer/MAIC
    """
    def __init__(self, input_shape: tuple[int, ...], extras_shape: tuple[int, ...], output_size: int, args):
        super().__init__(input_shape, extras_shape, (output_size,))

        self.args = args
        self.n_agents = args.n_agents
        self.latent_dim = args.latent_dim
        self.n_actions = output_size

        NN_HIDDEN_SIZE = args.nn_hidden_size
        activation_func = nn.LeakyReLU()

        self.embed_net = nn.Sequential(
            nn.Linear(args.rnn_hidden_dim, NN_HIDDEN_SIZE),
            nn.BatchNorm1d(NN_HIDDEN_SIZE),
            activation_func,
            nn.Linear(NN_HIDDEN_SIZE, args.n_agents * args.latent_dim * 2)
        )

        self.inference_net = nn.Sequential(
            nn.Linear(args.rnn_hidden_dim + self.n_actions, NN_HIDDEN_SIZE),
            nn.BatchNorm1d(NN_HIDDEN_SIZE),
            activation_func,
            nn.Linear(NN_HIDDEN_SIZE, args.latent_dim * 2)
        )
        n_inputs = input_shape[0] + extras_shape[0]

        self.fc1 = nn.Linear(n_inputs, args.rnn_hidden_dim)
        self.rnn = nn.GRUCell(args.rnn_hidden_dim, args.rnn_hidden_dim)
        self.fc2 = nn.Linear(args.rnn_hidden_dim, self.n_actions)
        
        self.msg_net = nn.Sequential(
            nn.Linear(args.rnn_hidden_dim + args.latent_dim, NN_HIDDEN_SIZE),
            activation_func,
            nn.Linear(NN_HIDDEN_SIZE, self.n_actions)
        )

        self.w_query = nn.Linear(args.rnn_hidden_dim, args.attention_dim)
        self.w_key = nn.Linear(args.latent_dim, args.attention_dim)

    def init_hidden(self):
        return self.fc1.weight.new(1, self.args.rnn_hidden_dim).zero_()
    
    def forward(self, obs: torch.Tensor, extras: torch.Tensor, hidden_state, test_mode=False):

        bs, n_agent, obs_size = obs.shape
        obs = torch.reshape(obs, (-1, obs_size))
        if extras is not None:
            extras = torch.reshape(extras, (*obs.shape[:-1], *self.extras_shape))
            obs = torch.concat((obs, extras), dim=-1)

        x = F.relu(self.fc1(obs))
        h_in = hidden_state.reshape(-1, self.args.rnn_hidden_dim)
        h = self.rnn(x, h_in)
        q = self.fc2(h)

        latent_parameters = self.embed_net(h)
        latent_parameters[:, -self.n_agents * self.latent_dim:] = torch.clamp(
            torch.exp(latent_parameters[:, -self.n_agents * self.latent_dim:]),
            min=self.args.var_floor)

        latent_embed = latent_parameters.reshape(bs * self.n_agents, self.n_agents * self.latent_dim * 2)

        if test_mode:
            latent = latent_embed[:, :self.n_agents * self.latent_dim]
        else:
            gaussian_embed = D.Normal(latent_embed[:, :self.n_agents * self.latent_dim],
                                    (latent_embed[:, self.n_agents * self.latent_dim:]) ** (1 / 2))
            latent = gaussian_embed.rsample() # shape: (bs * self.n_agents, self.n_agents * self.latent_dim)
        latent = latent.reshape(bs * self.n_agents * self.n_agents, self.latent_dim)

        h_repeat = h.view(bs, self.n_agents, -1).repeat(1, self.n_agents, 1).view(bs * self.n_agents * self.n_agents, -1)
        msg = self.msg_net(torch.cat([h_repeat, latent], dim=-1)).view(bs, self.n_agents, self.n_agents, self.n_actions)
        
        query = self.w_query(h).unsqueeze(1)
        key = self.w_key(latent).reshape(bs * self.n_agents, self.n_agents, -1).transpose(1, 2)
        alpha = torch.bmm(query / (self.args.attention_dim ** (1/2)), key).view(bs, self.n_agents, self.n_agents)
        for i in range(self.n_agents):
            alpha[:, i, i] = -1e9
        alpha = F.softmax(alpha, dim=-1).reshape(bs, self.n_agents, self.n_agents, 1)

        if test_mode:
            alpha[alpha < (0.25 * 1 / self.n_agents)] = 0

        gated_msg = alpha * msg

        return_q = q + torch.sum(gated_msg, dim=1).view(bs * self.n_agents, self.n_actions)

        returns = {}
    
        #if self.args.mi_loss_weight > 0:
        returns['mi_loss'] = self.calculate_action_mi_loss(h, bs, latent_embed, return_q)
        #if self.args.entropy_loss_weight > 0:
        query = self.w_query(h.detach()).unsqueeze(1)
        key = self.w_key(latent.detach()).reshape(bs * self.n_agents, self.n_agents, -1).transpose(1, 2)
        alpha = F.softmax(torch.bmm(query, key), dim=-1).reshape(bs, self.n_agents, self.n_agents)
        returns['entropy_loss'] = self.calculate_entropy_loss(alpha)

        return return_q, h, returns

    def calculate_action_mi_loss(self, h, bs, latent_embed, q):
        latent_embed = latent_embed.view(bs * self.n_agents, 2, self.n_agents, self.latent_dim)
        g1 = D.Normal(latent_embed[:, 0, :, :].reshape(-1, self.latent_dim), latent_embed[:, 1, :, :].reshape(-1, self.latent_dim) ** (1/2))
        hi = h.view(bs, self.n_agents, 1, -1).repeat(1, 1, self.n_agents, 1).view(bs * self.n_agents * self.n_agents, -1)
        
        selected_action = torch.max(q, dim=1)[1].unsqueeze(-1)
        one_hot_a = torch.zeros(selected_action.shape[0], self.n_actions).to(self.device).scatter(1, selected_action, 1)
        one_hot_a = one_hot_a.view(bs, 1, self.n_agents, -1).repeat(1, self.n_agents, 1, 1)
        one_hot_a = one_hot_a.view(bs * self.n_agents * self.n_agents, -1)

        latent_infer = self.inference_net(torch.cat([hi, one_hot_a], dim=-1)).view(bs * self.n_agents * self.n_agents, -1)
        latent_infer[:, self.latent_dim:] = torch.clamp(torch.exp(latent_infer[:, self.latent_dim:]), min=self.args.var_floor)
        g2 = D.Normal(latent_infer[:, :self.latent_dim], latent_infer[:, self.latent_dim:] ** (1/2))
        mi_loss = kl_divergence(g1, g2).sum(-1).mean()
        return mi_loss * self.args.mi_loss_weight

    def calculate_entropy_loss(self, alpha):
        alpha = torch.clamp(alpha, min=1e-4)
        entropy_loss = - (alpha * torch.log2(alpha)).sum(-1).mean()
        return entropy_loss * self.args.entropy_loss_weight

    @classmethod
    def from_env(cls, env: RLEnv, args):
        return cls(env.observation_shape, env.extra_feature_shape, env.n_actions, args)
<|MERGE_RESOLUTION|>--- conflicted
+++ resolved
@@ -7,10 +7,7 @@
 import torch.nn.functional as F
 import torch.distributions as D
 from torch.distributions import kl_divergence
-from torch.autograd import Variable
 import math
-from functools import reduce
-import operator
 from marl.models.nn import QNetwork, RecurrentQNetwork, ActorCriticNN, NN, MAICNN
 
 
@@ -222,15 +219,14 @@
         self.n_actions = n_actions
 
     def to(self, device):
-        for nn in self.policyNetworks:
-            nn.to(device)
+        for net in self.policyNetworks:
+            net.to(device)
         return super().to(device)
 
     def _cnn_forward(self, obs: torch.Tensor) -> torch.Tensor:
         # Check that the input has the correct shape (at least 4 dimensions)
         *dims, channels, height, width = obs.shape
         leading_dims_size = math.prod(dims)
-<<<<<<< HEAD
         obs = obs.view(leading_dims_size, channels, height, width)
         features = self.cnn.forward(obs)
         return features
@@ -347,7 +343,7 @@
         max_qvalues = qvalues.max(dim=-2).values
         return max_qvalues.mean(dim=-2)
 
-=======
+        leading_dims_size = math.prod(dims)
         # We must use 'reshape' instead of 'view' to handle the case of episodes
         obs = obs.view(leading_dims_size, channels, height, width).to(self.device)
         features = self.cnn.forward(obs)
@@ -355,11 +351,12 @@
         res = self.linear.forward(features, extras)
         return res.view(*dims, *self.output_shape)
 
+
 class CommCNN(CNN):
     @classmethod
     def from_env(cls, env: RLEnv, channel_size: int):
-        return cls(env.observation_shape, env.extra_feature_shape[0] + channel_size, env.n_actions)
->>>>>>> d35dd646
+        return cls(env.observation_shape, env.extra_feature_shape[0] + channel_size, (env.n_actions,))
+
 
 class CNN_ActorCritic(ActorCriticNN):
     def __init__(self, input_shape: tuple[int, int, int], extras_shape: tuple[int], output_shape: tuple[int]):
@@ -571,9 +568,8 @@
         return self.policy_network.parameters()
 
 
-class CNet(NN): # Source : https://github.com/minqi/learning-to-communicate-pytorch
+class CNet(NN):  # Source : https://github.com/minqi/learning-to-communicate-pytorch
     def __init__(self, input_shape: tuple[int], extras_shape: tuple[int], output_size: int, opt):
-
         super().__init__(input_shape, extras_shape, (output_size,))
 
         self.opt = opt
@@ -591,30 +587,35 @@
             else:
                 self.prev_action_lookup = nn.Embedding(opt.game_action_space + 1, opt.model_rnn_size)
                 self.prev_message_lookup = nn.Embedding(opt.game_comm_bits + 1, opt.model_rnn_size)
-            
+
         # Communication enabled
         if opt.comm_enabled:
             self.messages_mlp = nn.Sequential()
             if opt.model_bn:
-                self.messages_mlp.add_module('batchnorm1', nn.BatchNorm1d(self.comm_size))
-            self.messages_mlp.add_module('linear1', nn.Linear(self.comm_size, opt.model_rnn_size))
+                self.messages_mlp.add_module("batchnorm1", nn.BatchNorm1d(self.comm_size))
+            self.messages_mlp.add_module("linear1", nn.Linear(self.comm_size, opt.model_rnn_size))
             if opt.model_comm_narrow:
-                self.messages_mlp.add_module('relu1', nn.ReLU(inplace=True))
-                    
+                self.messages_mlp.add_module("relu1", nn.ReLU(inplace=True))
+
         # Set up RNN
-        dropout_rate = opt.model_rnn_dropout_rate or 0 # TODO : set opt.model_rnn_dropout_rate
-        self.rnn = nn.GRU(input_size=opt.model_rnn_size, hidden_size=opt.model_rnn_size, 
-            num_layers=opt.model_rnn_layers, dropout=dropout_rate, batch_first=True)
+        dropout_rate = opt.model_rnn_dropout_rate or 0  # TODO : set opt.model_rnn_dropout_rate
+        self.rnn = nn.GRU(
+            input_size=opt.model_rnn_size,
+            hidden_size=opt.model_rnn_size,
+            num_layers=opt.model_rnn_layers,
+            dropout=dropout_rate,
+            batch_first=True,
+        )
 
         # Set up outputs
         self.outputs = nn.Sequential()
         if dropout_rate > 0:
-            self.outputs.add_module('dropout1', nn.Dropout(dropout_rate))
-        self.outputs.add_module('linear1', nn.Linear(opt.model_rnn_size, opt.model_rnn_size))
+            self.outputs.add_module("dropout1", nn.Dropout(dropout_rate))
+        self.outputs.add_module("linear1", nn.Linear(opt.model_rnn_size, opt.model_rnn_size))
         if opt.model_bn:
-            self.outputs.add_module('batchnorm1', nn.BatchNorm1d(opt.model_rnn_size))
-        self.outputs.add_module('relu1', nn.ReLU(inplace=True))
-        self.outputs.add_module('linear2', nn.Linear(opt.model_rnn_size, opt.game_action_space_total))
+            self.outputs.add_module("batchnorm1", nn.BatchNorm1d(opt.model_rnn_size))
+        self.outputs.add_module("relu1", nn.ReLU(inplace=True))
+        self.outputs.add_module("linear2", nn.Linear(opt.model_rnn_size, opt.game_action_space_total))
 
     def get_params(self):
         return list(self.parameters())
@@ -653,15 +654,15 @@
                 messages = messages.to(self.device)
         # agent_index = Variable(agent_index)
 
-        z_a, z_o, z_u, z_m = [0]*4
+        z_a, z_o, z_u, z_m = [0] * 4
         # z_a = self.agent_lookup(agent_index)
         z_o = self.state_lookup(obs)
         if opt.model_action_aware:
             z_u = self.prev_action_lookup(prev_action)
-            if prev_message is not None:
+            if prev_message is not None and self.prev_message_lookup is not None:
                 z_u = z_u + self.prev_message_lookup(prev_message)
-    
-        z_u = z_u.reshape(bs*n_agents, -1)
+
+        z_u = z_u.reshape(bs * n_agents, -1)  # type: ignore
 
         z_m = self.messages_mlp(messages.view(-1, self.comm_size))
         z = z_a + z_o + z_u + z_m
@@ -677,6 +678,8 @@
 
     @classmethod
     def from_env(cls, env: RLEnv, opt):
+        assert len(env.observation_shape) == 1
+        assert len(env.extra_feature_shape) == 1
         return cls(env.observation_shape, env.extra_feature_shape, opt.game_action_space_total, opt)
 
 
@@ -684,6 +687,7 @@
     """
     Source : https://github.com/mansicer/MAIC
     """
+
     def __init__(self, input_shape: tuple[int, ...], extras_shape: tuple[int, ...], output_size: int, args):
         super().__init__(input_shape, extras_shape, (output_size,))
 
@@ -699,25 +703,23 @@
             nn.Linear(args.rnn_hidden_dim, NN_HIDDEN_SIZE),
             nn.BatchNorm1d(NN_HIDDEN_SIZE),
             activation_func,
-            nn.Linear(NN_HIDDEN_SIZE, args.n_agents * args.latent_dim * 2)
+            nn.Linear(NN_HIDDEN_SIZE, args.n_agents * args.latent_dim * 2),
         )
 
         self.inference_net = nn.Sequential(
             nn.Linear(args.rnn_hidden_dim + self.n_actions, NN_HIDDEN_SIZE),
             nn.BatchNorm1d(NN_HIDDEN_SIZE),
             activation_func,
-            nn.Linear(NN_HIDDEN_SIZE, args.latent_dim * 2)
+            nn.Linear(NN_HIDDEN_SIZE, args.latent_dim * 2),
         )
         n_inputs = input_shape[0] + extras_shape[0]
 
         self.fc1 = nn.Linear(n_inputs, args.rnn_hidden_dim)
         self.rnn = nn.GRUCell(args.rnn_hidden_dim, args.rnn_hidden_dim)
         self.fc2 = nn.Linear(args.rnn_hidden_dim, self.n_actions)
-        
+
         self.msg_net = nn.Sequential(
-            nn.Linear(args.rnn_hidden_dim + args.latent_dim, NN_HIDDEN_SIZE),
-            activation_func,
-            nn.Linear(NN_HIDDEN_SIZE, self.n_actions)
+            nn.Linear(args.rnn_hidden_dim + args.latent_dim, NN_HIDDEN_SIZE), activation_func, nn.Linear(NN_HIDDEN_SIZE, self.n_actions)
         )
 
         self.w_query = nn.Linear(args.rnn_hidden_dim, args.attention_dim)
@@ -725,9 +727,8 @@
 
     def init_hidden(self):
         return self.fc1.weight.new(1, self.args.rnn_hidden_dim).zero_()
-    
+
     def forward(self, obs: torch.Tensor, extras: torch.Tensor, hidden_state, test_mode=False):
-
         bs, n_agent, obs_size = obs.shape
         obs = torch.reshape(obs, (-1, obs_size))
         if extras is not None:
@@ -740,26 +741,27 @@
         q = self.fc2(h)
 
         latent_parameters = self.embed_net(h)
-        latent_parameters[:, -self.n_agents * self.latent_dim:] = torch.clamp(
-            torch.exp(latent_parameters[:, -self.n_agents * self.latent_dim:]),
-            min=self.args.var_floor)
+        latent_parameters[:, -self.n_agents * self.latent_dim :] = torch.clamp(
+            torch.exp(latent_parameters[:, -self.n_agents * self.latent_dim :]), min=self.args.var_floor
+        )
 
         latent_embed = latent_parameters.reshape(bs * self.n_agents, self.n_agents * self.latent_dim * 2)
 
         if test_mode:
-            latent = latent_embed[:, :self.n_agents * self.latent_dim]
+            latent = latent_embed[:, : self.n_agents * self.latent_dim]
         else:
-            gaussian_embed = D.Normal(latent_embed[:, :self.n_agents * self.latent_dim],
-                                    (latent_embed[:, self.n_agents * self.latent_dim:]) ** (1 / 2))
-            latent = gaussian_embed.rsample() # shape: (bs * self.n_agents, self.n_agents * self.latent_dim)
+            gaussian_embed = D.Normal(
+                latent_embed[:, : self.n_agents * self.latent_dim], (latent_embed[:, self.n_agents * self.latent_dim :]) ** (1 / 2)
+            )
+            latent = gaussian_embed.rsample()  # shape: (bs * self.n_agents, self.n_agents * self.latent_dim)
         latent = latent.reshape(bs * self.n_agents * self.n_agents, self.latent_dim)
 
         h_repeat = h.view(bs, self.n_agents, -1).repeat(1, self.n_agents, 1).view(bs * self.n_agents * self.n_agents, -1)
         msg = self.msg_net(torch.cat([h_repeat, latent], dim=-1)).view(bs, self.n_agents, self.n_agents, self.n_actions)
-        
+
         query = self.w_query(h).unsqueeze(1)
         key = self.w_key(latent).reshape(bs * self.n_agents, self.n_agents, -1).transpose(1, 2)
-        alpha = torch.bmm(query / (self.args.attention_dim ** (1/2)), key).view(bs, self.n_agents, self.n_agents)
+        alpha = torch.bmm(query / (self.args.attention_dim ** (1 / 2)), key).view(bs, self.n_agents, self.n_agents)
         for i in range(self.n_agents):
             alpha[:, i, i] = -1e9
         alpha = F.softmax(alpha, dim=-1).reshape(bs, self.n_agents, self.n_agents, 1)
@@ -772,38 +774,40 @@
         return_q = q + torch.sum(gated_msg, dim=1).view(bs * self.n_agents, self.n_actions)
 
         returns = {}
-    
-        #if self.args.mi_loss_weight > 0:
-        returns['mi_loss'] = self.calculate_action_mi_loss(h, bs, latent_embed, return_q)
-        #if self.args.entropy_loss_weight > 0:
+
+        # if self.args.mi_loss_weight > 0:
+        returns["mi_loss"] = self.calculate_action_mi_loss(h, bs, latent_embed, return_q)
+        # if self.args.entropy_loss_weight > 0:
         query = self.w_query(h.detach()).unsqueeze(1)
         key = self.w_key(latent.detach()).reshape(bs * self.n_agents, self.n_agents, -1).transpose(1, 2)
         alpha = F.softmax(torch.bmm(query, key), dim=-1).reshape(bs, self.n_agents, self.n_agents)
-        returns['entropy_loss'] = self.calculate_entropy_loss(alpha)
+        returns["entropy_loss"] = self.calculate_entropy_loss(alpha)
 
         return return_q, h, returns
 
     def calculate_action_mi_loss(self, h, bs, latent_embed, q):
         latent_embed = latent_embed.view(bs * self.n_agents, 2, self.n_agents, self.latent_dim)
-        g1 = D.Normal(latent_embed[:, 0, :, :].reshape(-1, self.latent_dim), latent_embed[:, 1, :, :].reshape(-1, self.latent_dim) ** (1/2))
+        g1 = D.Normal(
+            latent_embed[:, 0, :, :].reshape(-1, self.latent_dim), latent_embed[:, 1, :, :].reshape(-1, self.latent_dim) ** (1 / 2)
+        )
         hi = h.view(bs, self.n_agents, 1, -1).repeat(1, 1, self.n_agents, 1).view(bs * self.n_agents * self.n_agents, -1)
-        
+
         selected_action = torch.max(q, dim=1)[1].unsqueeze(-1)
         one_hot_a = torch.zeros(selected_action.shape[0], self.n_actions).to(self.device).scatter(1, selected_action, 1)
         one_hot_a = one_hot_a.view(bs, 1, self.n_agents, -1).repeat(1, self.n_agents, 1, 1)
         one_hot_a = one_hot_a.view(bs * self.n_agents * self.n_agents, -1)
 
         latent_infer = self.inference_net(torch.cat([hi, one_hot_a], dim=-1)).view(bs * self.n_agents * self.n_agents, -1)
-        latent_infer[:, self.latent_dim:] = torch.clamp(torch.exp(latent_infer[:, self.latent_dim:]), min=self.args.var_floor)
-        g2 = D.Normal(latent_infer[:, :self.latent_dim], latent_infer[:, self.latent_dim:] ** (1/2))
+        latent_infer[:, self.latent_dim :] = torch.clamp(torch.exp(latent_infer[:, self.latent_dim :]), min=self.args.var_floor)
+        g2 = D.Normal(latent_infer[:, : self.latent_dim], latent_infer[:, self.latent_dim :] ** (1 / 2))
         mi_loss = kl_divergence(g1, g2).sum(-1).mean()
         return mi_loss * self.args.mi_loss_weight
 
     def calculate_entropy_loss(self, alpha):
         alpha = torch.clamp(alpha, min=1e-4)
-        entropy_loss = - (alpha * torch.log2(alpha)).sum(-1).mean()
+        entropy_loss = -(alpha * torch.log2(alpha)).sum(-1).mean()
         return entropy_loss * self.args.entropy_loss_weight
 
     @classmethod
     def from_env(cls, env: RLEnv, args):
-        return cls(env.observation_shape, env.extra_feature_shape, env.n_actions, args)
+        return cls(env.observation_shape, env.extra_feature_shape, env.n_actions, args)