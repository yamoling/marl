--- conflicted
+++ resolved
@@ -22,32 +22,20 @@
         self.action_probs: np.ndarray = np.array([])
         self.is_training = True
 
-<<<<<<< HEAD
-    def choose_action(self, observation: Observation) -> npt.NDArray[np.int64]:
-        return self.choose_action_extra(observation)[0]
-
-    def choose_action_extra(self, observation: Observation) -> tuple[npt.NDArray[np.int64], float, npt.NDArray[np.float32]]:
-=======
     def choose_action(self, observation: Observation) -> np.ndarray[np.int64]:
->>>>>>> 7bf6ac1f
         with torch.no_grad():
             obs_data = torch.tensor(observation.data).to(self.device, non_blocking=True)
             obs_extras = torch.tensor(observation.extras).to(self.device, non_blocking=True)
             logits, value = self.network.forward(obs_data, obs_extras)  # get action probabilities
             logits[torch.tensor(observation.available_actions) == 0] = -torch.inf  # mask unavailable actions
             dist = torch.distributions.Categorical(logits=logits)
-            
+
             if self.is_training:
                 action = dist.sample()
             else:
                 action = torch.argmax(logits, dim=1)
 
             return action.numpy(force=True)
-
-<<<<<<< HEAD
-            return action.numpy(force=True), value.item(), dist.log_prob(action).numpy(force=True)
-=======
->>>>>>> 7bf6ac1f
 
     def value(self, obs: Observation) -> float:
         obs_data = torch.from_numpy(obs.data).to(self.device, non_blocking=True)
