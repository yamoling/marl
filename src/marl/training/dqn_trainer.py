from copy import deepcopy
from dataclasses import dataclass
from typing import Any, Literal, Optional

import torch
<<<<<<< HEAD
from functools import cached_property
=======
>>>>>>> a4473a6c
from marlenv import Episode, Transition

from marl.agents import DQN, Agent
from marl.models import Mixer, Policy, PrioritizedMemory, QNetwork, ReplayMemory
from marl.models.batch import Batch
from marl.models.trainer import Trainer

from .intrinsic_reward import IRModule
from .qtarget_updater import SoftUpdate, TargetParametersUpdater


@dataclass
class DQNTrainer[B: Batch](Trainer):
    qnetwork: QNetwork
    policy: Policy
    memory: ReplayMemory[Any, B]
    gamma: float
    batch_size: int
    target_updater: TargetParametersUpdater
    double_qlearning: bool
    mixer: Optional[Mixer]
    ir_module: Optional[IRModule]
    grad_norm_clipping: Optional[float]

    def __init__(
        self,
        qnetwork: QNetwork,
        train_policy: Policy,
        memory: ReplayMemory[Any, B],
        mixer: Optional[Mixer] = None,
        gamma: float = 0.99,
        batch_size: int = 64,
        lr: float = 1e-4,
        optimiser: Literal["adam", "rmsprop"] = "adam",
        target_updater: Optional[TargetParametersUpdater] = None,
        double_qlearning: bool = False,
        train_interval: tuple[int, Literal["step", "episode", "both"]] = (5, "step"),
        ir_module: Optional[IRModule] = None,
        grad_norm_clipping: Optional[float] = None,
        test_policy: Optional[Policy] = None,
    ):
        super().__init__(train_interval[1])
        match train_interval:
            case (n, "step"):
                self.step_update_interval = n
                self.episode_update_interval = 0
            case (n, "episode"):
                self.step_update_interval = 0
                self.episode_update_interval = n
            case (n, "both"):
                self.step_update_interval = n
                self.episode_update_interval = n
            case other:
                raise ValueError(f"Unknown train_interval: {other}. Expected (int, 'step' | 'episode').")
        self.qnetwork = qnetwork
        self.qtarget = deepcopy(qnetwork)
        self.device = qnetwork.device
        self.policy = train_policy
        self.memory = memory
        self.gamma = gamma
        self.batch_size = batch_size
        if target_updater is None:
            target_updater = SoftUpdate(1e-2)
        self.target_updater = target_updater
        self.double_qlearning = double_qlearning
        self.mixer = mixer if mixer.n_agents > 1 else None
        self.target_mixer = deepcopy(self.mixer)
        self.ir_module = ir_module
        if test_policy is None:
            test_policy = train_policy
        self.test_policy = test_policy

        # Parameters and optimiser
        self.grad_norm_clipping = grad_norm_clipping
        self.target_updater.add_parameters(qnetwork.parameters(), self.qtarget.parameters())
        if self.mixer is not None:
            assert self.target_mixer is not None
            self.target_updater.add_parameters(self.mixer.parameters(), self.target_mixer.parameters())
        match optimiser:
            case "adam":
                self.optimiser = torch.optim.Adam(self.target_updater.parameters, lr=lr)  # type: ignore
            case "rmsprop":
                self.optimiser = torch.optim.RMSprop(self.target_updater.parameters, lr=lr, eps=1e-5)  # type: ignore
            case other:
                raise ValueError(f"Unknown optimiser: {other}. Expected 'adam' or 'rmsprop'.")

    def _update(self, time_step: int):
        if not self.memory.can_sample(self.batch_size):
            return {}
        batch = self.memory.sample(self.batch_size).to(self.qnetwork.device)
        logs = self.train(batch)
        logs = logs | self.policy.update(time_step)
        logs = logs | self.target_updater.update(time_step)
        return logs

    def next_values(self, batch: Batch):
        # We use the all_obs_ and all_extras_ to handle the case of recurrent qnetworks that require the first element of the sequence.
        next_qvalues = self.qtarget.batch_forward(batch.all_obs, batch.all_extras)[1:]
        # For double q-learning, we use the qnetwork to select the best action. Otherwise, we use the target qnetwork.
        if self.double_qlearning:
            qvalues_for_index = self.qnetwork.batch_forward(batch.all_obs, batch.all_extras)[1:]
        else:
            qvalues_for_index = next_qvalues
<<<<<<< HEAD

        if self.qnetwork.is_multi_objective:
            # Sum over the objectives
            qvalues_for_index = torch.sum(qvalues_for_index, -1)
        qvalues_for_index[batch.next_available_actions == 0.0] = -torch.inf
        indices = torch.argmax(qvalues_for_index, dim=-1, keepdim=True)
        if self.qnetwork.is_multi_objective:
            indices = indices.unsqueeze(-1).repeat(*(1 for _ in indices.shape), batch.reward_size)


        next_values = torch.gather(next_qvalues, self.action_dim, indices).squeeze(self.action_dim)
        if self.target_mixer is not None:
            next_values = self.target_mixer.forward(next_values, batch.next_states, one_hot_actions=batch.one_hot_actions, next_qvalues=next_qvalues, device=self.device)
            next_values = next_values.squeeze()

=======
        qvalues_for_index[batch.next_available_actions == 0.0] = -torch.inf
        indices = torch.argmax(qvalues_for_index, dim=-1, keepdim=True)
        next_values = torch.gather(next_qvalues, -1, indices).squeeze(-1)
        if self.target_mixer is not None:
            next_values = self.target_mixer.forward(
                next_values,
                batch.next_states,
                one_hot_actions=batch.one_hot_actions,
                next_qvalues=next_qvalues,
            )
>>>>>>> a4473a6c
        return next_values

    def train(self, batch: Batch) -> dict[str, Any]:
        if self.mixer is None:
            batch = batch.for_individual_learners()
        if self.ir_module is not None:
            batch.rewards = batch.rewards + self.ir_module.compute(batch)
        # Qvalues and qvalues with target network computation
        qvalues = self.qnetwork.batch_forward(batch.obs, batch.extras)
<<<<<<< HEAD
        qvalues = torch.gather(qvalues, dim=self.action_dim, index=batch.actions)
        
        qvalues = qvalues.squeeze(self.action_dim)
        if self.mixer is not None:
            qvalues = self.mixer.forward(qvalues, batch.states, one_hot_actions=batch.one_hot_actions, next_qvalues=qvalues, device=self.device)
            qvalues = qvalues.squeeze()
=======
        qvalues = torch.gather(qvalues, dim=-1, index=batch.actions).squeeze(-1)
        if self.mixer is not None:
            qvalues = self.mixer.forward(qvalues, batch.states, one_hot_actions=batch.one_hot_actions, next_qvalues=qvalues)
>>>>>>> a4473a6c

        # Qtargets computation
        next_values = self.next_values(batch)
        assert batch.rewards.shape == next_values.shape == batch.dones.shape == qvalues.shape == batch.masks.shape
        qtargets = batch.rewards + self.gamma * next_values * (1 - batch.dones)
        # Compute the loss
        td_error = qvalues - qtargets.detach()
        td_error = td_error * batch.masks
        squared_error = td_error**2
        if batch.importance_sampling_weights is not None:
            assert squared_error.shape == batch.importance_sampling_weights.shape
            squared_error = squared_error * batch.importance_sampling_weights
        loss = squared_error.sum() / batch.masks.sum()

        # Optimize
        logs = {"loss": float(loss.item())}
        self.optimiser.zero_grad()
        loss.backward()
        if self.grad_norm_clipping is not None:
            grad_norm = torch.nn.utils.clip_grad_norm_(self.target_updater.parameters, self.grad_norm_clipping)
            logs["grad_norm"] = grad_norm.item()
        self.optimiser.step()
        if isinstance(self.memory, PrioritizedMemory):
            logs = logs | self.memory.update(td_error)
        return logs

    def update_step(self, transition: Transition, time_step: int) -> dict[str, Any]:
        logs = {}
        if self.ir_module is not None:
            logs = logs | self.ir_module.update_step(transition, time_step)
        if self.memory.update_on_transitions:
            self.memory.add(transition)
        if self.update_on_steps and time_step % self.step_update_interval == 0:
            logs = logs | self._update(time_step)
        return logs

    def update_episode(self, episode: Episode, episode_num: int, time_step: int):
        logs = {}
        if self.ir_module is not None:
            logs = logs | self.ir_module.update_episode(episode, time_step)
        if self.memory.update_on_episodes:
            self.memory.add(episode)
        if self.update_on_episodes and episode_num % self.episode_update_interval == 0:
            logs = logs | self._update(time_step)
        return logs

    def make_agent(self) -> Agent:
        return DQN(
            qnetwork=self.qnetwork,
            train_policy=self.policy,
            test_policy=self.test_policy,
        )

    def to(self, device: torch.device):
        if self.ir_module is not None:
            self.ir_module.to(device)
        return super().to(device)

    def randomize(self, method: Literal["xavier", "orthogonal"] = "xavier"):
        super().randomize(method)
        if self.ir_module is not None:
            self.ir_module.randomize(method)<|MERGE_RESOLUTION|>--- conflicted
+++ resolved
@@ -3,10 +3,7 @@
 from typing import Any, Literal, Optional
 
 import torch
-<<<<<<< HEAD
 from functools import cached_property
-=======
->>>>>>> a4473a6c
 from marlenv import Episode, Transition
 
 from marl.agents import DQN, Agent
@@ -110,7 +107,6 @@
             qvalues_for_index = self.qnetwork.batch_forward(batch.all_obs, batch.all_extras)[1:]
         else:
             qvalues_for_index = next_qvalues
-<<<<<<< HEAD
 
         if self.qnetwork.is_multi_objective:
             # Sum over the objectives
@@ -126,18 +122,6 @@
             next_values = self.target_mixer.forward(next_values, batch.next_states, one_hot_actions=batch.one_hot_actions, next_qvalues=next_qvalues, device=self.device)
             next_values = next_values.squeeze()
 
-=======
-        qvalues_for_index[batch.next_available_actions == 0.0] = -torch.inf
-        indices = torch.argmax(qvalues_for_index, dim=-1, keepdim=True)
-        next_values = torch.gather(next_qvalues, -1, indices).squeeze(-1)
-        if self.target_mixer is not None:
-            next_values = self.target_mixer.forward(
-                next_values,
-                batch.next_states,
-                one_hot_actions=batch.one_hot_actions,
-                next_qvalues=next_qvalues,
-            )
->>>>>>> a4473a6c
         return next_values
 
     def train(self, batch: Batch) -> dict[str, Any]:
@@ -147,18 +131,12 @@
             batch.rewards = batch.rewards + self.ir_module.compute(batch)
         # Qvalues and qvalues with target network computation
         qvalues = self.qnetwork.batch_forward(batch.obs, batch.extras)
-<<<<<<< HEAD
         qvalues = torch.gather(qvalues, dim=self.action_dim, index=batch.actions)
         
         qvalues = qvalues.squeeze(self.action_dim)
         if self.mixer is not None:
             qvalues = self.mixer.forward(qvalues, batch.states, one_hot_actions=batch.one_hot_actions, next_qvalues=qvalues, device=self.device)
             qvalues = qvalues.squeeze()
-=======
-        qvalues = torch.gather(qvalues, dim=-1, index=batch.actions).squeeze(-1)
-        if self.mixer is not None:
-            qvalues = self.mixer.forward(qvalues, batch.states, one_hot_actions=batch.one_hot_actions, next_qvalues=qvalues)
->>>>>>> a4473a6c
 
         # Qtargets computation
         next_values = self.next_values(batch)
