--- conflicted
+++ resolved
@@ -12,13 +12,10 @@
     "nodes",
     "DQNNodeTrainer",
     "DQNTrainer",
-<<<<<<< HEAD
     "PPOTrainer",
     "DDPGTrainer",
-=======
     "CNetTrainer",
     "MAICTrainer",
->>>>>>> d35dd646
     "TargetParametersUpdater",
     "SoftUpdate",
     "HardUpdate",
