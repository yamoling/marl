--- conflicted
+++ resolved
@@ -67,10 +67,6 @@
         returns = torch.zeros_like(batch.rewards)
 
         if last_obs_next_value is not None:
-<<<<<<< HEAD
-            # print(last_obs_next_value)
-=======
->>>>>>> 909bf18c
             returns[-1] = last_obs_next_value
         for i in reversed(range(len(batch))):
             returns[i] = batch.rewards[i] + self.gamma * returns[i + 1] * (1 - batch.dones[i])
@@ -88,10 +84,6 @@
         batch.actions = batch.actions.squeeze(-1)
 
         # compute advantages
-<<<<<<< HEAD
-        # advantages = np.array(np.zeros(mem_len, dtype=np.float32))
-=======
->>>>>>> 909bf18c
         advantages = np.zeros((batch.value.shape[0], batch.value.shape[1]), dtype=np.float32)
         for t in range(mem_len - 1):
             discount = 1
@@ -99,31 +91,10 @@
             for k in range(t, mem_len - 1):
                 a_t += discount * (batch.rewards[k] + self.gamma * batch.value[k + 1] * (1 - batch.dones[k]) - batch.value[k])
                 discount *= self.gamma
-            #print(a_t)
+            # print(a_t)
             advantages[t] = a_t.cpu().squeeze()
         advantages = torch.from_numpy(advantages).to(self.device)
-<<<<<<< HEAD
 
-        # with torch.no_grad():
-
-        #     last_obs_next_value = None
-        #     if batch.dones[-1][0] != 1:
-        #         _, last_obs_next_value = self.network.forward(batch.obs_[-1], batch.extras[-1])
-        #         last_obs_next_value = last_obs_next_value.squeeze(-1).mean()
-        #     # returns = batch.compute_normalized_returns(self.gamma, last_obs_value=last_obs_next_value)
-        #     returns = self._compute_normalized_returns(batch, last_obs_next_value)
-
-        #     old_logits, predicted_values = self.network.forward(batch.obs, batch.extras)
-
-        #     predicted_values = predicted_values.squeeze(-1) # Squeeze last dimension of shape [1]
-        #     advantage = returns.unsqueeze(-1) - predicted_values
-
-        #     # TODO: not sure if view(-1) is the correct way
-        #     old_log_probs = torch.distributions.Categorical(logits=old_logits).log_prob(batch.actions.view(-1))
-
-=======
-        
->>>>>>> 909bf18c
         for _ in range(self.n_epochs):
             # shuffle and split in batches
             batches_start = np.arange(0, mem_len, self.batch_size)
@@ -138,48 +109,26 @@
                 available_actions = batch.available_actions[b]
                 old_log_probs = batch.action_probs[b]
                 values = batch.value[b]
-<<<<<<< HEAD
 
-                new_logits, new_values = self.network.forward(obs, extras)
-                # new_logits = new_logits.squeeze(-1)
-                # new_values = new_values.squeeze(-1)
-                dist = torch.distributions.Categorical(logits=new_logits)
-                new_log_probs = dist.log_prob(actions)
-                print(new_log_probs)
-                print()
-                print(old_log_probs)
-                new_log_probs = new_log_probs.view_as(old_log_probs)
-
-                print(new_log_probs.shape, old_log_probs.shape)
-                # Compute ratio between new and old probabilities in the log space (basically importance sampling)
-=======
-                                
                 new_logits, new_values = self.network.forward(obs, extras)
 
                 # new_logits[torch.tensor(available_actions.reshape(new_logits.shape)) == 0] = -torch.inf  # mask unavailable actions
-                
+
                 dist = torch.distributions.Categorical(logits=new_logits)
                 new_log_probs = dist.log_prob(actions.view(-1)).view(old_log_probs.shape)
 
-                # Compute ratio between new and old probabilities in the log space (basically importance sampling)  
->>>>>>> 909bf18c
+                # Compute ratio between new and old probabilities in the log space (basically importance sampling)
                 rho = torch.exp(new_log_probs - old_log_probs)
 
-                # Actor surrogate loss                
+                # Actor surrogate loss
                 surrogate_1 = rho * advantages[b]
                 surrogate_2 = torch.clip(rho, min=self.clip_low, max=self.clip_high) * advantages[b]
                 actore_loss = torch.min(surrogate_1, surrogate_2).mean()
 
                 # Value estimation loss
-<<<<<<< HEAD
-                returns = advantages[b] + values
-                critic_loss = torch.mean((new_values - returns) ** 2)
-
-=======
                 returns = advantages[b] + values.reshape(advantages[b].shape)
                 critic_loss = torch.mean((new_values.reshape(returns.shape) - returns) ** 2)
-                
->>>>>>> 909bf18c
+
                 # Entropy loss
                 entropy_loss: torch.Tensor = torch.mean(dist.entropy())
 
