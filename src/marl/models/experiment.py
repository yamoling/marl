import json
import pathlib
import os
import shutil
import time
import pickle
from typing import Literal, Optional
import numpy as np
from copy import deepcopy
from dataclasses import dataclass
from serde.json import to_json
from serde import serde
<<<<<<< HEAD
import torch
=======
from tqdm import tqdm

>>>>>>> 34a1ed98

from rlenv.models import EpisodeBuilder, RLEnv, Transition

from marl.policy_gradient import PPO, DDPG
from marl.qlearning import DQN
from marl.utils import encode_b64_image, exceptions, stats
from marl.utils.gpu import get_device
from .batch import TransitionBatch

from .algo import RLAlgo
from .trainer import Trainer
from .replay_episode import ReplayEpisode, ReplayEpisodeSummary
from .run import Run
from .runners import SimpleRunner


@serde
@dataclass
class Experiment:
    logdir: str
    algo: RLAlgo
    trainer: Trainer
    env: RLEnv
    test_interval: int
    n_steps: int
    creation_timestamp: int
    test_env: RLEnv

    def __init__(
        self,
        logdir: str,
        algo: RLAlgo,
        trainer: Trainer,
        env: RLEnv,
        test_interval: int,
        n_steps: int,
        creation_timestamp: int,
        test_env: RLEnv,
    ):
        self.logdir = logdir
        self.trainer = trainer
        self.algo = algo
        self.env = env
        self.test_interval = test_interval
        self.n_steps = n_steps
        self.creation_timestamp = creation_timestamp
        self.test_env = test_env

    @staticmethod
    def create(
        logdir: str,
        algo: RLAlgo,
        trainer: Trainer,
        env: RLEnv,
        n_steps: int,
        test_interval: int,
        test_env: Optional[RLEnv] = None,
    ) -> "Experiment":
        """Create a new experiment."""
        if test_env is not None:
            if not env.has_same_inouts(test_env):
                raise ValueError("The test environment must have the same inputs and outputs as the training environment.")
        else:
            test_env = deepcopy(env)

        if not logdir.startswith("logs/"):
            logdir = os.path.join("logs", logdir)

            # Remove the test and debug logs
        if logdir in ["logs/test", "logs/debug", "logs/tests"]:
            try:
                shutil.rmtree(logdir)
            except FileNotFoundError:
                pass
        try:
            os.makedirs(logdir, exist_ok=False)
            experiment = Experiment(
                logdir,
                algo=algo,
                trainer=trainer,
                env=env,
                n_steps=n_steps,
                test_interval=test_interval,
                creation_timestamp=int(time.time() * 1000),
                test_env=test_env,
            )
            experiment.save()
            return experiment
        except FileExistsError:
            raise exceptions.ExperimentAlreadyExistsException(logdir)
        except Exception as e:
            # In case the experiment could not be created for another reason, do not create the experiment and remove its directory
            shutil.rmtree(logdir, ignore_errors=True)
            raise e

    @staticmethod
    def load(logdir: str) -> "Experiment":
        """Load an experiment from disk."""
        with open(os.path.join(logdir, "experiment.pkl"), "rb") as f:
            experiment: Experiment = pickle.load(f)
        return experiment

    @staticmethod
    def get_parameters(logdir: str) -> dict:
        """Get the parameters of an experiment."""
        with open(os.path.join(logdir, "experiment.json"), "r") as f:
            return json.load(f)

    def move(self, new_logdir: str):
        """Move an experiment to a new directory."""
        os.makedirs(new_logdir, exist_ok=False)
        shutil.move(self.logdir, new_logdir)
        self.logdir = new_logdir
        self.save()

    def copy(self, new_logdir: str, copy_runs: bool = True):
        new_exp = deepcopy(self)
        new_exp.logdir = new_logdir
        new_exp.save()
        if copy_runs:
            for run in self.runs:
                new_rundir = run.rundir.replace(self.logdir, new_logdir)
                shutil.copytree(run.rundir, new_rundir)
        return new_exp

    def delete(self):
        shutil.rmtree(self.logdir)

    @property
    def is_running(self):
        """Check if an experiment is running."""
        for run in self.runs:
            if run.is_running:
                return True
        return False

    def get_tests_at(self, time_step: int):
        summary = list[ReplayEpisodeSummary]()
        for run in self.runs:
            summary += run.get_test_episodes(time_step)
        return summary

    def save(self):
        """Save the experiment to disk."""
        os.makedirs(self.logdir, exist_ok=True)
        with open(os.path.join(self.logdir, "experiment.json"), "w") as f:
            f.write(to_json(self))
        with open(os.path.join(self.logdir, "experiment.pkl"), "wb") as f:
            pickle.dump(self, f)

    @property
    def runs(self):
        for run in os.listdir(self.logdir):
            if run.startswith("run_"):
                try:
                    yield Run.load(os.path.join(self.logdir, run))
                except Exception:
                    pass

    @staticmethod
    def is_experiment_directory(logdir: str) -> bool:
        """Check if a directory is an experiment directory."""
        try:
            return os.path.exists(os.path.join(logdir, "experiment.json"))
        except FileNotFoundError:
            return False

    @staticmethod
    def find_experiment_directory(subdir: str) -> str | None:
        """Find the experiment directory containing a given subdirectory."""
        if Experiment.is_experiment_directory(subdir):
            return subdir
        parent = os.path.dirname(subdir)
        if parent == subdir:
            return None
        return Experiment.find_experiment_directory(parent)

    def run(
        self,
        seed: int,
        fill_strategy: Literal["fill", "conservative"],
        required_memory_MB: int,
        quiet: bool = False,
        device: Literal["cpu", "auto"] | int = "auto",
        n_tests: int = 1,
    ):
        """Train the RLAlgo on the environment according to the experiment parameters."""
        runner = self.create_runner().to(get_device(device, fill_strategy, required_memory_MB))
        runner.run(self.logdir, seed, n_tests, quiet)

    def test_on_other_env(
        self,
        test_env: RLEnv,
        new_logdir: str,
        n_tests: int,
        quiet: bool = False,
        device: Literal["auto", "cpu"] = "auto",
    ):
        """
        Test the RLAlgo on an other environment but with the same parameters.

        This methods loads the experiment parameters at every test step and run the test on the given environment.
        """
        new_experiment = Experiment.create(new_logdir, self.algo, self.trainer, self.env, self.n_steps, self.test_interval, test_env)
        runner = new_experiment.create_runner().to(device)
        runs = sorted(list(self.runs), key=lambda run: run.rundir)
        for i, base_run in enumerate(runs):
            new_run = Run.create(new_experiment.logdir, base_run.seed)
            with new_run as run_handle:
                for time_step in tqdm(range(0, base_run.latest_time_step + 1, self.test_interval), desc=f"Run {i}", disable=quiet):
                    self.algo.load(base_run.get_saved_algo_dir(time_step))
                    runner.test(n_tests, time_step, run_handle=run_handle, quiet=True)

    def create_runner(self):
        return SimpleRunner(
            env=self.env,
            algo=self.algo,
            trainer=self.trainer,
            test_interval=self.test_interval,
            n_steps=self.n_steps,
            test_env=self.test_env,
        )

    @property
    def train_dir(self):
        return os.path.join(self.logdir, "train")

    @property
    def test_dir(self):
        return os.path.join(self.logdir, "test")

    def n_active_runs(self):
        return len([run for run in self.runs if run.is_running])

    def get_experiment_results(self, replace_inf=False):
        """Get all datasets of an experiment."""
        runs = list(self.runs)
        datasets = stats.compute_datasets([run.test_metrics for run in runs], self.logdir, replace_inf, suffix=" [test]")
        datasets += stats.compute_datasets(
            [run.train_metrics(self.test_interval) for run in runs], self.logdir, replace_inf, suffix=" [train]"
        )
        datasets += stats.compute_datasets([run.training_data(self.test_interval) for run in runs], self.logdir, replace_inf)
        return datasets

    def replay_episode(self, episode_folder: str) -> ReplayEpisode:
        # Episode folder should look like logs/experiment/run_2021-09-14_14:00:00.000000_seed=0/test/<time_step>/<test_num>
        # possibly with a trailing slash
        path = pathlib.Path(episode_folder)
        test_num = int(path.name)
        time_step = int(path.parent.name)
        rundir = path.parent.parent.parent
        run = Run.load(rundir.as_posix())
        actions = run.get_test_actions(time_step, test_num)
        self.algo.load(run.get_saved_algo_dir(time_step))
        self.test_env.seed(time_step + test_num)
        obs = self.test_env.reset()
        frames = [encode_b64_image(self.test_env.render("rgb_array"))]
        episode = EpisodeBuilder()
        values = []
        qvalues = []
        self.algo.new_episode()
        self.algo.set_testing()
        for action in actions:
            if isinstance(self.algo, DDPG):
                logits = self.algo.actions_logits(obs)
                dist = torch.distributions.Categorical(logits=logits)
                # probs
                # qvalues.append(dist.probs.unsqueeze(-1).tolist())
                
                # logits
                logits = self.algo.actions_logits(obs).unsqueeze(-1).tolist()
                logits = [[[-10] if np.isinf(x) else x for x in y] for y in logits]                
                qvalues.append(logits)

                # state-action value
                probs = dist.probs.unsqueeze(0)
                state = torch.tensor(obs.state).to(self.algo.device, non_blocking=True).unsqueeze(0)
                value = self.algo.state_action_value(state, probs)               
                values.append(value)
                print(value)

            if isinstance(self.algo, PPO):
                logits = self.algo.actions_logits(obs)
                dist = torch.distributions.Categorical(logits=logits)
                # probs
                # qvalues.append(dist.probs.unsqueeze(-1).tolist())

                # logits
                qvalues.append(self.algo.actions_logits(obs).unsqueeze(-1).tolist())

                # state value
                value = self.algo.value(obs)
                values.append()
                print(value)

            else:
                values.append(self.algo.value(obs))


            obs_, reward, done, truncated, info = self.test_env.step(action)
            episode.add(Transition(obs, np.array(action), reward, done, info, obs_, truncated))
            frames.append(encode_b64_image(self.test_env.render("rgb_array")))
            obs = obs_
        episode = episode.build()
        if isinstance(self.algo, DQN):
            batch = TransitionBatch(list(episode.transitions()))
            qvalues = self.algo.qnetwork.batch_forward(batch.obs, batch.extras).detach().cpu().tolist()

        return ReplayEpisode(
            directory=episode_folder,
            episode=episode,
            qvalues=qvalues,
            frames=frames,
            metrics=episode.metrics,
            state_values=values,
        )<|MERGE_RESOLUTION|>--- conflicted
+++ resolved
@@ -10,12 +10,9 @@
 from dataclasses import dataclass
 from serde.json import to_json
 from serde import serde
-<<<<<<< HEAD
 import torch
-=======
 from tqdm import tqdm
 
->>>>>>> 34a1ed98
 
 from rlenv.models import EpisodeBuilder, RLEnv, Transition
 
@@ -284,16 +281,16 @@
                 dist = torch.distributions.Categorical(logits=logits)
                 # probs
                 # qvalues.append(dist.probs.unsqueeze(-1).tolist())
-                
+
                 # logits
                 logits = self.algo.actions_logits(obs).unsqueeze(-1).tolist()
-                logits = [[[-10] if np.isinf(x) else x for x in y] for y in logits]                
+                logits = [[[-10] if np.isinf(x) else x for x in y] for y in logits]
                 qvalues.append(logits)
 
                 # state-action value
-                probs = dist.probs.unsqueeze(0)
+                probs = dist.probs.unsqueeze(0)  # type: ignore
                 state = torch.tensor(obs.state).to(self.algo.device, non_blocking=True).unsqueeze(0)
-                value = self.algo.state_action_value(state, probs)               
+                value = self.algo.state_action_value(state, probs)
                 values.append(value)
                 print(value)
 
@@ -308,12 +305,10 @@
 
                 # state value
                 value = self.algo.value(obs)
-                values.append()
                 print(value)
 
             else:
                 values.append(self.algo.value(obs))
-
 
             obs_, reward, done, truncated, info = self.test_env.step(action)
             episode.add(Transition(obs, np.array(action), reward, done, info, obs_, truncated))
