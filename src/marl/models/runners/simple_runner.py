from rlenv.models import RLEnv, Episode, EpisodeBuilder, Transition
from tqdm import tqdm
import torch
import marl

from marl.models.trainer import Trainer
from marl.models.algo import RLAlgo
from marl.models.run import Run, RunHandle
from marl.policy_gradient import DDPG

from .runner import Runner


class SimpleRunner(Runner):
    def __init__(self, env: RLEnv, algo: RLAlgo, trainer: Trainer, test_interval: int, n_steps: int, test_env: RLEnv):
        super().__init__(algo, env, trainer, test_env)
        self._test_interval = test_interval
        self._max_step = n_steps

    def _train_episode(self, step_num: int, episode_num: int, n_tests: int, quiet: bool, run_handle: RunHandle):
        episode = EpisodeBuilder()
        self._env.seed(step_num)
        obs = self._env.reset()
        self._algo.new_episode()
        initial_value = self._algo.value(obs)
        while not episode.is_finished and step_num < self._max_step:
            step_num += 1
            if self._test_interval != 0 and step_num % self._test_interval == 0:
                self.test(n_tests, step_num, quiet, run_handle)
            action = self._algo.choose_action(obs)
            obs_, reward, done, truncated, info = self._env.step(action)
            if step_num == self._max_step:
                truncated = True
            if (isinstance(self._algo, DDPG)):  # needs old probs because off policy training
                logits = self._algo.actions_logits(obs)
<<<<<<< HEAD
                probs = torch.distributions.Categorical(logits=logits).probs.cpu().detach().numpy() # type: ignore
                transition = Transition(obs, action, reward, done, info, obs_, truncated, probs) # type: ignore
=======
                probs = torch.distributions.Categorical(logits=logits).probs.cpu().detach().numpy() # does not keep noise for update part
                # tmp = logits.cpu().detach().numpy()
                transition = Transition(obs, action, reward, done, info, obs_, truncated, probs)
>>>>>>> ad522868
            else:
                transition = Transition(obs, action, reward, done, info, obs_, truncated)            

            training_metrics = self._trainer.update_step(transition, step_num)
            run_handle.log_train_step(training_metrics, step_num)
            episode.add(transition)
            obs = obs_
        episode = episode.build({"initial_value": initial_value})
        training_logs = self._trainer.update_episode(episode, episode_num, step_num)
        run_handle.log_train_episode(episode, step_num, training_logs)
        return episode

    def run(self, logdir: str, seed: int, n_tests: int, quiet: bool = False):
        """Start the training loop"""
        marl.seed(seed, self._env)
        self.randomize()
        episode_num = 0
        step = 0
        pbar = tqdm(total=self._max_step, desc="Training", unit="Step", leave=True, disable=quiet)
        with Run.create(logdir, seed) as run:
            self.test(n_tests, 0, quiet, run)
            while step < self._max_step:
                episode = self._train_episode(step, episode_num, n_tests, quiet, run)
                episode_num += 1
                step += len(episode)
                pbar.update(len(episode))
        pbar.close()

    def test(self, ntests: int, time_step: int, quiet: bool, run_handle: RunHandle):
        """Test the agent"""
        self._algo.set_testing()
        episodes = list[Episode]()
        for test_num in tqdm(range(ntests), desc="Testing", unit="Episode", leave=True, disable=quiet):
            self._test_env.seed(time_step + test_num)
            episode = EpisodeBuilder()
            obs = self._test_env.reset()
            self._algo.new_episode()
            intial_value = self._algo.value(obs)
            while not episode.is_finished:
                action = self._algo.choose_action(obs)
                new_obs, reward, done, truncated, info = self._test_env.step(action)
                transition = Transition(obs, action, reward, done, info, new_obs, truncated)
                episode.add(transition)
                obs = new_obs
            episode = episode.build({"initial_value": intial_value})
            episodes.append(episode)
        run_handle.log_tests(episodes, self._algo, time_step)
        self._algo.set_training()<|MERGE_RESOLUTION|>--- conflicted
+++ resolved
@@ -31,18 +31,12 @@
             obs_, reward, done, truncated, info = self._env.step(action)
             if step_num == self._max_step:
                 truncated = True
-            if (isinstance(self._algo, DDPG)):  # needs old probs because off policy training
+            if isinstance(self._algo, DDPG):  # needs old probs because off policy training
                 logits = self._algo.actions_logits(obs)
-<<<<<<< HEAD
-                probs = torch.distributions.Categorical(logits=logits).probs.cpu().detach().numpy() # type: ignore
-                transition = Transition(obs, action, reward, done, info, obs_, truncated, probs) # type: ignore
-=======
-                probs = torch.distributions.Categorical(logits=logits).probs.cpu().detach().numpy() # does not keep noise for update part
-                # tmp = logits.cpu().detach().numpy()
-                transition = Transition(obs, action, reward, done, info, obs_, truncated, probs)
->>>>>>> ad522868
+                probs = torch.distributions.Categorical(logits=logits).probs.cpu().detach().numpy()  # type: ignore
+                transition = Transition(obs, action, reward, done, info, obs_, truncated, probs)  # type: ignore
             else:
-                transition = Transition(obs, action, reward, done, info, obs_, truncated)            
+                transition = Transition(obs, action, reward, done, info, obs_, truncated)
 
             training_metrics = self._trainer.update_step(transition, step_num)
             run_handle.log_train_step(training_metrics, step_num)
