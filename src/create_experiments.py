--- conflicted
+++ resolved
@@ -444,19 +444,10 @@
 def main(args: Arguments):
     try:
         # exp = create_smac(args)
-<<<<<<< HEAD
         exp = create_ddpg_lle(args)
         # exp = create_ppo_lle(args)
         # exp = create_lle(args)
         # exp = create_lle_maic(args)
-=======
-        # exp = create_ppo_lle()
-        #exp = create_lle(args)
-        #exp = create_lle_baseline(args)
-        #exp = create_lle_maic(args)
-        exp = create_lle_maicRQN(args)
-        #exp = create_lle_baseline(args)
->>>>>>> c1a4659b
         print(exp.logdir)
         if args.run:
             run_args = RunArguments(
