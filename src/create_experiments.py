import shutil
import marl
import rlenv
from typing import Optional
import typed_argparse as tap
from marl.training import DQNTrainer, DDPGTrainer, PPOTrainer, CNetTrainer, MAICTrainer
from marl.training.qtarget_updater import SoftUpdate, HardUpdate
<<<<<<< HEAD
from marl.utils import ExperimentAlreadyExistsException
from lle import LLE, Direction, ObservationType, Position
=======
from marl.utils import ExperimentAlreadyExistsException, MaicParameters
from lle import WorldState, LLE, ObservationType
>>>>>>> bb17a201
from run import Arguments as RunArguments, main as run_experiment
from types import SimpleNamespace


class Arguments(RunArguments):
    logdir: Optional[str] = tap.arg(default=None, help="The experiment directory")
    overwrite: bool = tap.arg(default=False, help="Override the existing experiment directory")
    run: bool = tap.arg(default=False, help="Run the experiment directly after creating it")
    debug: bool = tap.arg(default=False, help="Create the experiment with name 'debug' (overwritten after each run)")


def create_smac(args: Arguments):
    n_steps = 2_000_000
    env = rlenv.adapters.SMAC("3s_vs_5z")
    env = rlenv.Builder(env).agent_id().last_action().build()
    qnetwork = marl.nn.model_bank.RNNQMix.from_env(env)
    memory = marl.models.EpisodeMemory(5_000)
    train_policy = marl.policy.EpsilonGreedy.linear(1.0, 0.05, n_steps=50_000)
    test_policy = train_policy
    trainer = DQNTrainer(
        qnetwork,
        train_policy=train_policy,
        memory=memory,
        double_qlearning=True,
        target_updater=HardUpdate(200),
        lr=5e-4,
        optimiser="adam",
        batch_size=32,
        train_interval=(1, "episode"),
        gamma=0.99,
        mixer=marl.qlearning.mixers.QPlex(
            n_agents=env.n_agents,
            n_actions=env.n_actions,
            state_size=env.state_shape[0],
            adv_hypernet_embed=64,
            n_heads=10,
            weighted_head=True,
        ),
        grad_norm_clipping=10,
    )

    algo = marl.qlearning.RDQN(
        qnetwork=qnetwork,
        train_policy=train_policy,
        test_policy=test_policy,
    )
    if args.debug:
        logdir = "logs/debug"
    else:
        logdir = f"logs/{env.name}"
        if trainer.mixer is not None:
            logdir += f"-{trainer.mixer.name}-validation"
        else:
            logdir += "-iql"
        if trainer.ir_module is not None:
            logdir += f"-{trainer.ir_module.name}"
        if isinstance(trainer.memory, marl.models.PrioritizedMemory):
            logdir += "-PER"
    return marl.Experiment.create(logdir, algo=algo, trainer=trainer, env=env, test_interval=5000, n_steps=n_steps)


def create_ddpg_lle(args: Arguments):
    n_steps = 500_000
    env = LLE.level(2).obs_type(ObservationType.LAYERED).state_type(ObservationType.FLATTENED).build()
    env = rlenv.Builder(env).agent_id().time_limit(78, add_extra=True).build()

    ac_network = marl.nn.model_bank.DDPG_NN_TEST.from_env(env)
    memory = marl.models.TransitionMemory(5_000)

    train_policy = marl.policy.CategoricalPolicy()
    test_policy = marl.policy.ArgMax()

    trainer = DDPGTrainer(
        network=ac_network, memory=memory, batch_size=64, optimiser="adam", train_every="step", update_interval=5, gamma=0.95
    )

    algo = marl.policy_gradient.DDPG(ac_network=ac_network, train_policy=train_policy, test_policy=test_policy)
    logdir = f"logs/{env.name}-TEST-DDPG"
    if args.debug:
        logdir = "logs/debug"
    return marl.Experiment.create(logdir, algo=algo, trainer=trainer, env=env, test_interval=5000, n_steps=n_steps)


def create_ppo_lle(args: Arguments):
    n_steps = 500_000
    walkable_lasers = True
    env = LLE.level(3).obs_type(ObservationType.LAYERED).walkable_lasers(walkable_lasers).build()
    env = rlenv.Builder(env).agent_id().time_limit(78, add_extra=True).build()

    ac_network = marl.nn.model_bank.CNN_ActorCritic.from_env(env)
    # ac_network = marl.nn.model_bank.Clipped_CNN_ActorCritic.from_env(env)
    memory = marl.models.TransitionMemory(20)

    logits_clip_low = -2
    logits_clip_high = 2

    trainer = PPOTrainer(
        network=ac_network,
        memory=memory,
        gamma=0.99,
        batch_size=2,
        lr_critic=1e-4,
        lr_actor=1e-4,
        optimiser="adam",
        train_every="step",
        update_interval=8,
        n_epochs=5,
        clip_eps=0.2,
        c1=1,
        c2=0.01,
        logits_clip_low=logits_clip_low,
        logits_clip_high=logits_clip_high,
    )

    algo = marl.policy_gradient.PPO(
        ac_network=ac_network,
        train_policy=marl.policy.CategoricalPolicy(),
        #     train_policy=marl.policy.EpsilonGreedy.linear(
        #     1.0,
        #     0.05,
        #     n_steps=300_000,
        # ),
        test_policy=marl.policy.ArgMax(),
        # extra_policy=marl.policy.ExtraPolicy(env.n_agents),
        # extra_policy_every=50,
        logits_clip_low=logits_clip_low,
        logits_clip_high=logits_clip_high,
    )

    logdir = f"logs/PPO-{env.name}-batch_{trainer.update_interval}_{trainer.batch_size}-gamma_{trainer.gamma}-WL_{walkable_lasers}"
    logdir += "-epsGreedy" if isinstance(algo.train_policy, marl.policy.EpsilonGreedy) else ""
    logdir += "-clipped" if isinstance(ac_network, marl.nn.model_bank.Clipped_CNN_ActorCritic) else ""
    if args.debug:
        logdir = "logs/debug"
    return marl.Experiment.create(logdir, algo=algo, trainer=trainer, env=env, test_interval=5000, n_steps=n_steps)


def create_lle(args: Arguments):
    n_steps = 1_000_000
    test_interval = 5000
    gamma = 0.95
    env = LLE.level(6).obs_type(ObservationType.LAYERED).state_type(ObservationType.STATE).build()
    env = rlenv.Builder(env).centralised().time_limit(78, add_extra=True).build()
    test_env = None

    qnetwork = marl.nn.model_bank.CNN.from_env(env)
    memory = marl.models.TransitionMemory(50_000)
    train_policy = marl.policy.EpsilonGreedy.linear(
        1.0,
        0.05,
        n_steps=500_000,
    )
    mixer = marl.qlearning.VDN.from_env(env)
    trainer = DQNTrainer(
        qnetwork,
        train_policy=train_policy,
        memory=memory,
        optimiser="adam",
        double_qlearning=True,
        target_updater=SoftUpdate(0.01),
        lr=5e-4,
        batch_size=64,
        train_interval=(5, "step"),
        gamma=gamma,
        mixer=mixer,
        # mixer=marl.qlearning.QMix(env.state_shape[0], env.n_agents),
        grad_norm_clipping=10,
        # ir_module=rnd,
    )

    algo = marl.qlearning.DQN(
        qnetwork=qnetwork,
        train_policy=train_policy,
        test_policy=marl.policy.ArgMax(),
    )

    if args.logdir is not None:
        if not args.logdir.startswith("logs/"):
            args.logdir = "logs/" + args.logdir
    elif args.debug:
        args.logdir = "logs/debug"
    else:
        args.logdir = f"logs/{env.name}"
        if trainer.mixer is not None:
            args.logdir += f"-{trainer.mixer.name}"
        else:
            args.logdir += "-iql"
        if trainer.ir_module is not None:
            args.logdir += f"-{trainer.ir_module.name}"
        if isinstance(trainer.memory, marl.models.PrioritizedMemory):
            args.logdir += "-PER"
    return marl.Experiment.create(
        args.logdir,
        algo=algo,
        trainer=trainer,
        env=env,
        test_interval=test_interval,
        n_steps=n_steps,
        test_env=test_env,
    )


def create_lle_baseline(args: Arguments):
    # use Episode update -> use reshape in the nn
    n_steps = 1_000_000
    test_interval = 5000
    gamma = 0.95
    obs_type = ObservationType.PARTIAL_7x7
    env = LLE.level(3).obs_type(obs_type).state_type(ObservationType.FLATTENED).build()
    env = rlenv.Builder(env).agent_id().time_limit(env.width * env.height // 2, add_extra=True).build()
    test_env = None
    qnetwork = marl.nn.model_bank.CNN.from_env(env)
    memory = marl.models.EpisodeMemory(5000)
    steps_eps = 500_000
    train_policy = marl.policy.EpsilonGreedy.linear(
        1.0,
        0.05,
        n_steps=steps_eps,
    )
    trainer = DQNTrainer(
        qnetwork,
        train_policy=train_policy,
        memory=memory,
        optimiser="adam",
        double_qlearning=True,
        target_updater=SoftUpdate(0.01),
        lr=5e-4,
        batch_size=64,
        train_interval=(1, "episode"),
        gamma=gamma,
        mixer=marl.qlearning.VDN(env.n_agents),
        grad_norm_clipping=10,
        ir_module=None,
    )

    algo = marl.qlearning.DQN(
        qnetwork=qnetwork,
        train_policy=train_policy,
        test_policy=marl.policy.ArgMax(),
    )

    if args.logdir is not None:
        logdir = f"logs/{args.logdir}"
    elif args.debug:
        logdir = "logs/debug"
    else:
        logdir = f"logs/baseline-qnetwork-eps{steps_eps}-{env.name}-{obs_type}"
        if trainer.mixer is not None:
            logdir += f"-{trainer.mixer.name}"
        else:
            logdir += "-iql"
        if trainer.ir_module is not None:
            logdir += f"-{trainer.ir_module.name}"
        if isinstance(trainer.memory, marl.models.PrioritizedMemory):
            logdir += "-PER"
    return marl.Experiment.create(
        logdir,
        algo=algo,
        trainer=trainer,
        env=env,
        test_interval=test_interval,
        n_steps=n_steps,
        test_env=test_env,
    )

def create_lle_maic(args: Arguments):
    n_steps = 200_000
    test_interval = 5000
    obs_type = ObservationType.PARTIAL_7x7
    env = LLE.level(2).obs_type(obs_type).state_type(ObservationType.FLATTENED).build()
    env = rlenv.Builder(env).agent_id().time_limit(env.width * env.height // 2, add_extra=True).build()
    # TODO : improve args
    opt = MaicParameters(n_agents=env.n_agents, com=True)

    gamma = 0.95
    eps_steps = 50_000
    # Add the MAICNetwork (MAICAgent)
    maic_network = marl.nn.model_bank.MAICNetwork.from_env(env, opt)
    memory = marl.models.EpisodeMemory(5000)
    train_policy = marl.policy.EpsilonGreedy.linear(
        1.0,
        0.05,
        eps_steps,
    )
    # Add the MAICAlgo (MAICMAC)
    algo = marl.qlearning.MAICAlgo(maic_network=maic_network, train_policy=train_policy, test_policy=marl.policy.ArgMax(), args=opt)
    batch_size = 32
    # Add the MAICTrainer (MAICLearner)
    trainer = MAICTrainer(
        args=opt,
        maic_network=maic_network,
        train_policy=train_policy,
        batch_size=batch_size,
        memory=memory,
        gamma=gamma,
        mixer=marl.qlearning.VDN(env.n_agents),
        # mixer=marl.qlearning.QMix(env.state_shape[0], env.n_agents), #TODO: try with QMix : state needed
        double_qlearning=True,
        target_updater=SoftUpdate(0.01),
        lr=5e-4,
        grad_norm_clipping=10,
    )

    if args.debug:
        logdir = "logs/debug"
    else:
        name = "MAIC-NoCOM" if not opt.com else "MAIC"
        logdir = f"logs/{name}-{batch_size}-eps{eps_steps}-{env.name}-{obs_type}"
        if trainer.double_qlearning:
            logdir += "-double"
        else:
            logdir += "-single"
        if trainer.mixer is not None:
            logdir += f"-{trainer.mixer.name}"
        else:
            logdir += "-iql"
        if isinstance(trainer.memory, marl.models.PrioritizedMemory):
            logdir += "-PER"
    return marl.Experiment.create(logdir, algo=algo, trainer=trainer, env=env, test_interval=test_interval, n_steps=n_steps)

def create_lle_maicRDQN(args: Arguments):
    n_steps = 2_000_000
    test_interval = 5000
    obs_type = ObservationType.PARTIAL_7x7
    env = LLE.level(6).obs_type(obs_type).state_type(ObservationType.FLATTENED).build()
    env = rlenv.Builder(env).agent_id().time_limit(env.width * env.height // 2, add_extra=True).build()
    # TODO : improve args
    opt = MaicParameters(n_agents=env.n_agents, com=True)

    gamma = 0.95
    qnetwork = marl.nn.model_bank.MAICNetworkRDQN.from_env(env, opt)
    memory = marl.models.EpisodeMemory(5000)
    eps_steps = 200_000
    train_policy = marl.policy.EpsilonGreedy.linear(1.0, 0.05, eps_steps)
    bs = 64
    trainer = DQNTrainer(
        qnetwork,
        train_policy=train_policy,
        memory=memory,
        optimiser="adam",
        double_qlearning=True,
        target_updater=SoftUpdate(0.01),
        lr=5e-4,
        batch_size=bs,
        train_interval=(1, "episode"),
        gamma=gamma,
        mixer=marl.qlearning.VDN(env.n_agents),
        grad_norm_clipping=10,
        ir_module=None,
    )

    algo = marl.qlearning.RDQN(
        qnetwork=qnetwork,
        train_policy=train_policy,
        test_policy=marl.policy.ArgMax(),
    )

    if args.debug:
        logdir = "logs/debug"
    else:
        name = "MAICRDQN-NoCOM" if not opt.com else "MAICRDQN"
        logdir = f"logs/{name}-{bs}-eps{eps_steps}-steps{n_steps}-{env.name}-{obs_type}"
        if trainer.double_qlearning:
            logdir += "-double"
        else:
            logdir += "-single"
        if trainer.mixer is not None:
            logdir += f"-{trainer.mixer.name}"
        else:
            logdir += "-iql"
        if isinstance(trainer.memory, marl.models.PrioritizedMemory):
            logdir += "-PER"
    return marl.Experiment.create(logdir, algo=algo, trainer=trainer, env=env, test_interval=test_interval, n_steps=n_steps)

def create_lle_maicCNN(args: Arguments):
    n_steps = 1_000_000
    test_interval = 5000
    obs_type = ObservationType.PARTIAL_7x7
    env = LLE.level(6).obs_type(obs_type).state_type(ObservationType.FLATTENED).build()
    env = rlenv.Builder(env).agent_id().time_limit(env.width * env.height // 2, add_extra=True).build()
    # TODO : improve args
    opt = MaicParameters(n_agents=env.n_agents, com=True)

    gamma = 0.95
    qnetwork = marl.nn.model_bank.MAICNetworkCNN.from_env(env, opt)
    memory = marl.models.EpisodeMemory(5000)
    eps_steps = 200_000
    train_policy = marl.policy.EpsilonGreedy.linear(1.0, 0.05, eps_steps)
    bs = 64
    trainer = DQNTrainer(
        qnetwork,
        train_policy=train_policy,
        memory=memory,
        optimiser="adam",
        double_qlearning=True,
        target_updater=SoftUpdate(0.01),
        lr=5e-4,
        batch_size=bs,
        train_interval=(1, "episode"),
        gamma=gamma,
        mixer=marl.qlearning.VDN(env.n_agents),
        grad_norm_clipping=10,
        ir_module=None,
    )

    algo = marl.qlearning.DQN(
        qnetwork=qnetwork,
        train_policy=train_policy,
        test_policy=marl.policy.ArgMax(),
    )

    if args.debug:
        logdir = "logs/debug"
    else:
        name = "MAICCNN-NoCOM" if not opt.com else "MAICCNN"
        logdir = f"logs/{name}-{bs}-eps{eps_steps}-{env.name}-{obs_type}"
        if trainer.double_qlearning:
            logdir += "-double"
        else:
            logdir += "-single"
        if trainer.mixer is not None:
            logdir += f"-{trainer.mixer.name}"
        else:
            logdir += "-iql"
        if isinstance(trainer.memory, marl.models.PrioritizedMemory):
            logdir += "-PER"
    return marl.Experiment.create(logdir, algo=algo, trainer=trainer, env=env, test_interval=test_interval, n_steps=n_steps)

def create_lle_maicCNNRDQN(args: Arguments):
    n_steps = 1_000_000
    test_interval = 5000
    obs_type = ObservationType.PARTIAL_7x7
    env = LLE.level(4).obs_type(obs_type).state_type(ObservationType.FLATTENED).build()
    env = rlenv.Builder(env).agent_id().time_limit(env.width * env.height // 2, add_extra=True).build()
    # TODO : improve args
    opt = MaicParameters(n_agents=env.n_agents, com=True)

    gamma = 0.95
    qnetwork = marl.nn.model_bank.MAICNetworkCNNRDQN.from_env(env, opt)
    memory = marl.models.EpisodeMemory(5000)
    eps_steps = 150_000
    train_policy = marl.policy.EpsilonGreedy.linear(1.0, 0.05, eps_steps)
    bs = 64
    trainer = DQNTrainer(
        qnetwork,
        train_policy=train_policy,
        memory=memory,
        optimiser="adam",
        double_qlearning=True,
        target_updater=SoftUpdate(0.01),
        lr=5e-4,
        batch_size=bs,
        train_interval=(1, "episode"),
        gamma=gamma,
        mixer=marl.qlearning.VDN(env.n_agents),
        grad_norm_clipping=10,
        ir_module=None,
    )

    algo = marl.qlearning.DQN(
        qnetwork=qnetwork,
        train_policy=train_policy,
        test_policy=marl.policy.ArgMax(),
    )

    if args.debug:
        logdir = "logs/debug"
    else:
        name = "MAICCNNRDQN-NoCOM" if not opt.com else "MAICCNNDRQN"
        logdir = f"logs/{name}-{bs}-eps{eps_steps}-{env.name}-{obs_type}"
        if trainer.double_qlearning:
            logdir += "-double"
        else:
            logdir += "-single"
        if trainer.mixer is not None:
            logdir += f"-{trainer.mixer.name}"
        else:
            logdir += "-iql"
        if isinstance(trainer.memory, marl.models.PrioritizedMemory):
            logdir += "-PER"
    return marl.Experiment.create(logdir, algo=algo, trainer=trainer, env=env, test_interval=test_interval, n_steps=n_steps)


def main(args: Arguments):
    try:
        # exp = create_smac(args)
        # exp = create_ddpg_lle(args)
<<<<<<< HEAD
        exp = create_lle(args)
        # exp = create_lle(args)
        # exp = create_lle_maic(args)
        # exp = create_lle_maicRQN(args)
=======
        # exp = create_ppo_lle(args)
        # exp = create_lle(args)
        #exp = create_lle_maic(args)
        # exp = create_lle_maicRDQN(args)
        # exp = create_lle_maicCNN(args)
        exp = create_lle_maicCNNRDQN(args)
        # exp = create_lle_baseline(args)
>>>>>>> bb17a201
        print(exp.logdir)
        shutil.copyfile(__file__, exp.logdir + "/tmp.py")
        if args.run:
            args.logdir = exp.logdir
            run_experiment(args)
            # exp.create_runner(seed=0).to("auto").train(args.n_tests)
    except ExperimentAlreadyExistsException as e:
        if not args.overwrite:
            response = ""
            response = input(f"Experiment already exists in {e.logdir}. Overwrite? [y/n] ")
            if response.lower() != "y":
                print("Experiment not created.")
                return
        shutil.rmtree(e.logdir)
        return main(args)


if __name__ == "__main__":
    tap.Parser(Arguments).bind(main).run()<|MERGE_RESOLUTION|>--- conflicted
+++ resolved
@@ -5,13 +5,8 @@
 import typed_argparse as tap
 from marl.training import DQNTrainer, DDPGTrainer, PPOTrainer, CNetTrainer, MAICTrainer
 from marl.training.qtarget_updater import SoftUpdate, HardUpdate
-<<<<<<< HEAD
-from marl.utils import ExperimentAlreadyExistsException
-from lle import LLE, Direction, ObservationType, Position
-=======
 from marl.utils import ExperimentAlreadyExistsException, MaicParameters
 from lle import WorldState, LLE, ObservationType
->>>>>>> bb17a201
 from run import Arguments as RunArguments, main as run_experiment
 from types import SimpleNamespace
 
@@ -277,6 +272,7 @@
         test_env=test_env,
     )
 
+
 def create_lle_maic(args: Arguments):
     n_steps = 200_000
     test_interval = 5000
@@ -332,6 +328,7 @@
             logdir += "-PER"
     return marl.Experiment.create(logdir, algo=algo, trainer=trainer, env=env, test_interval=test_interval, n_steps=n_steps)
 
+
 def create_lle_maicRDQN(args: Arguments):
     n_steps = 2_000_000
     test_interval = 5000
@@ -386,6 +383,7 @@
             logdir += "-PER"
     return marl.Experiment.create(logdir, algo=algo, trainer=trainer, env=env, test_interval=test_interval, n_steps=n_steps)
 
+
 def create_lle_maicCNN(args: Arguments):
     n_steps = 1_000_000
     test_interval = 5000
@@ -440,6 +438,7 @@
             logdir += "-PER"
     return marl.Experiment.create(logdir, algo=algo, trainer=trainer, env=env, test_interval=test_interval, n_steps=n_steps)
 
+
 def create_lle_maicCNNRDQN(args: Arguments):
     n_steps = 1_000_000
     test_interval = 5000
@@ -499,20 +498,10 @@
     try:
         # exp = create_smac(args)
         # exp = create_ddpg_lle(args)
-<<<<<<< HEAD
         exp = create_lle(args)
         # exp = create_lle(args)
         # exp = create_lle_maic(args)
         # exp = create_lle_maicRQN(args)
-=======
-        # exp = create_ppo_lle(args)
-        # exp = create_lle(args)
-        #exp = create_lle_maic(args)
-        # exp = create_lle_maicRDQN(args)
-        # exp = create_lle_maicCNN(args)
-        exp = create_lle_maicCNNRDQN(args)
-        # exp = create_lle_baseline(args)
->>>>>>> bb17a201
         print(exp.logdir)
         shutil.copyfile(__file__, exp.logdir + "/tmp.py")
         if args.run:
