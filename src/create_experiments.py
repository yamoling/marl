import shutil
import marl
import rlenv
from typing import Optional
import typed_argparse as tap
from marl.training import DQNTrainer, DDPGTrainer, PPOTrainer, CNetTrainer, MAICTrainer
from marl.training.qtarget_updater import SoftUpdate, HardUpdate
from marl.utils import ExperimentAlreadyExistsException
from lle import WorldState, LLE, ObservationType
from run import Arguments as RunArguments, main as run_experiment
from types import SimpleNamespace


class Arguments(RunArguments):
    map_file: str = tap.arg(help="The map file to use")
    reward_in_laser: bool = tap.arg(default=False, help="Whether the reward is given in the laser or not")
    reward_delay: int = tap.arg(help="The number of steps before the reward is given")
    logdir: Optional[str] = tap.arg(default=None, help="The experiment directory")
    overwrite: bool = tap.arg(default=False, help="Override the existing experiment directory")
    run: bool = tap.arg(default=False, help="Run the experiment directly after creating it")
    debug: bool = tap.arg(default=False, help="Create the experiment with name 'debug' (overwritten after each run)")


def create_smac(args: Arguments):
    n_steps = 2_000_000
    env = rlenv.adapters.SMAC("3s_vs_5z")
    env = rlenv.Builder(env).agent_id().last_action().build()
    qnetwork = marl.nn.model_bank.RNNQMix.from_env(env)
    memory = marl.models.EpisodeMemory(5_000)
    train_policy = marl.policy.EpsilonGreedy.linear(1.0, 0.05, n_steps=50_000)
    test_policy = train_policy
    trainer = DQNTrainer(
        qnetwork,
        train_policy=train_policy,
        memory=memory,
        double_qlearning=True,
        target_updater=HardUpdate(200),
        lr=5e-4,
        optimiser="adam",
        batch_size=32,
        train_interval=(1, "episode"),
        gamma=0.99,
        mixer=marl.qlearning.mixers.QPlex(
            n_agents=env.n_agents,
            n_actions=env.n_actions,
            state_size=env.state_shape[0],
            adv_hypernet_embed=64,
            n_heads=10,
            weighted_head=True,
        ),
        grad_norm_clipping=10,
    )

    algo = marl.qlearning.RDQN(
        qnetwork=qnetwork,
        train_policy=train_policy,
        test_policy=test_policy,
    )
    if args.debug:
        logdir = "logs/debug"
    else:
        logdir = f"logs/{env.name}"
        if trainer.mixer is not None:
            logdir += f"-{trainer.mixer.name}-validation"
        else:
            logdir += "-iql"
        if trainer.ir_module is not None:
            logdir += f"-{trainer.ir_module.name}"
        if isinstance(trainer.memory, marl.models.PrioritizedMemory):
            logdir += "-PER"
    return marl.Experiment.create(logdir, algo=algo, trainer=trainer, env=env, test_interval=5000, n_steps=n_steps)


def create_ddpg_lle(args: Arguments):
    n_steps = 500_000
    env = lle.LLE.level(2, obs_type=lle.ObservationType.LAYERED, state_type=lle.ObservationType.FLATTENED)
    env = rlenv.Builder(env).agent_id().time_limit(78, add_extra=True).build()

    ac_network = marl.nn.model_bank.DDPG_NN_TEST.from_env(env)
    memory = marl.models.TransitionMemory(5_000)

    train_policy = marl.policy.CategoricalPolicy()
    test_policy = marl.policy.ArgMax()

    trainer = DDPGTrainer(
        network=ac_network, memory=memory, batch_size=64, optimiser="adam", train_every="step", update_interval=5, gamma=0.95
    )

    algo = marl.policy_gradient.DDPG(ac_network=ac_network, train_policy=train_policy, test_policy=test_policy)
    logdir = f"logs/{env.name}-TEST-DDPG"
    if args.debug:
        logdir = "logs/debug"
    return marl.Experiment.create(logdir, algo=algo, trainer=trainer, env=env, test_interval=5000, n_steps=n_steps)


def create_ppo_lle(args: Arguments):
    n_steps = 500_000
    env = lle.LLE.level(3, lle.ObservationType.LAYERED)
    env = rlenv.Builder(env).agent_id().time_limit(78, add_extra=True).build()

    ac_network = marl.nn.model_bank.CNN_ActorCritic.from_env(env)
    memory = marl.models.TransitionMemory(20)

    logits_clip_low = -2
    logits_clip_high = 2

    trainer = PPOTrainer(
        network=ac_network,
        memory=memory,
        gamma=0.95,
        batch_size=5,
        lr_critic=1e-4,
        lr_actor=1e-4,
        optimiser="adam",
        train_every="step",
        update_interval=20,
        clip_eps=0.2,
        c1=1,
        c2=0.01,
        logits_clip_low=logits_clip_low,
        logits_clip_high=logits_clip_high,
    )

    algo = marl.policy_gradient.PPO(
        ac_network=ac_network,
        train_policy=marl.policy.CategoricalPolicy(),
        test_policy=marl.policy.ArgMax(),
        # extra_policy=marl.policy.ExtraPolicy(env.n_agents),
        # extra_policy_every=50,
        logits_clip_low=logits_clip_low,
        logits_clip_high=logits_clip_high,
    )
    # logdir = f"logs/{env.name}-PPO-5"
    logdir = f"logs/{env.name}-PPO-gamma{trainer.gamma}-steps{n_steps}-EP_{algo.extra_policy != None}-clip4"
    if args.debug:
        logdir = "logs/debug"
    return marl.Experiment.create(logdir, algo=algo, trainer=trainer, env=env, test_interval=5000, n_steps=n_steps)


def create_lle(args: Arguments):
    n_steps = 300_000
    test_interval = 5000
    gamma = 0.95
    from marl.env.zero_punishment import ZeroPunishment
    from marl.env.random_initial_pos import RandomInitialPos
    from marl.env.b_shaping import BShaping

    # file = "maps/1b"
    # file = "maps/lvl6-no-gems"
    builder = LLE.from_file(args.map_file)
    lle = builder.obs_type(ObservationType.LAYERED).build()
    env = lle
    env = RandomInitialPos(env, 0, 1, 0, lle.width - 1)
    env = BShaping(env, lle.world, 1, args.reward_delay, args.reward_in_laser)
    # env = ZeroPunishment(env)
    env = rlenv.Builder(env).agent_id().time_limit(int(lle.width * lle.height / 1.5), add_extra=True).build()

    # qnetwork = marl.nn.model_bank.CNN.from_env(env, mlp_sizes=(256, 256))
    qnetwork = marl.nn.model_bank.CNN.from_env(env)
    memory = marl.models.TransitionMemory(50_000)
    train_policy = marl.policy.EpsilonGreedy.linear(
        1.0,
        0.05,
        n_steps=50_000,
    )
    trainer = DQNTrainer(
        qnetwork,
        train_policy=train_policy,
        memory=memory,
        optimiser="adam",
        double_qlearning=True,
        target_updater=SoftUpdate(0.01),
        lr=5e-4,
        batch_size=64,
        train_interval=(5, "step"),
        gamma=gamma,
        mixer=marl.qlearning.VDN(env.n_agents),
        # mixer=marl.qlearning.QMix(env.state_shape[0], env.n_agents),
        grad_norm_clipping=10,
        # ir_module=rnd,
    )

    algo = marl.qlearning.DQN(
        qnetwork=qnetwork,
        train_policy=train_policy,
        test_policy=marl.policy.ArgMax(),
    )

    if args.logdir is not None:
        if not args.logdir.startswith("logs/"):
            args.logdir = "logs/" + args.logdir
    elif args.debug:
        args.logdir = "logs/debug"
    else:
        args.logdir = f"logs/bottleneck-{args.map_file.replace('maps/', 'map=')}-delay={args.reward_delay}"
        # if trainer.mixer is not None:
        #     args.logdir += f"-{trainer.mixer.name}"
        # else:
        #     args.logdir += "-iql"
        # if trainer.ir_module is not None:
        #     args.logdir += f"-{trainer.ir_module.name}"
        # if isinstance(trainer.memory, marl.models.PrioritizedMemory):
        #     args.logdir += "-PER"
    return marl.Experiment.create(
        args.logdir,
        algo=algo,
        trainer=trainer,
        env=env,
        test_interval=test_interval,
        n_steps=n_steps,
    )


def create_lle_baseline(args: Arguments):
    # use Episode update -> use reshape in the nn
    n_steps = 1_000_000
    test_interval = 5000
    gamma = 0.95
    obs_type = lle.ObservationType.LAYERED
    env = lle.LLE.level(6, obs_type=obs_type, state_type=lle.ObservationType.FLATTENED, multi_objective=False)
    env = rlenv.Builder(env).agent_id().time_limit(env.width * env.height // 2, add_extra=True).build()
    test_env = None
    qnetwork = marl.nn.model_bank.CNN.from_env(env)
    memory = marl.models.EpisodeMemory(5000)
    steps_eps = 200_000
    train_policy = marl.policy.EpsilonGreedy.linear(
        1.0,
        0.05,
        n_steps=steps_eps,
    )
    trainer = DQNTrainer(
        qnetwork,
        train_policy=train_policy,
        memory=memory,
        optimiser="adam",
        double_qlearning=True,
        target_updater=SoftUpdate(0.01),
        lr=5e-4,
        batch_size=32,
        train_interval=(1, "episode"),
        gamma=gamma,
        mixer=marl.qlearning.VDN(env.n_agents),
        grad_norm_clipping=10,
        ir_module=None,
    )

    algo = marl.qlearning.DQN(
        qnetwork=qnetwork,
        train_policy=train_policy,
        test_policy=marl.policy.ArgMax(),
    )

    if args.name is not None:
        logdir = f"logs/{args.name}"
    elif args.debug:
        logdir = "logs/debug"
    else:
        logdir = f"logs/baseline-qnetwork-eps{steps_eps}-{env.name}-{obs_type}"
        if trainer.mixer is not None:
            logdir += f"-{trainer.mixer.name}"
        else:
            logdir += "-iql"
        if trainer.ir_module is not None:
            logdir += f"-{trainer.ir_module.name}"
        if isinstance(trainer.memory, marl.models.PrioritizedMemory):
            logdir += "-PER"
    return marl.Experiment.create(
        logdir,
        algo=algo,
        trainer=trainer,
        env=env,
        test_interval=test_interval,
        n_steps=n_steps,
        test_env=test_env,
    )


def create_lle_maic(args: Arguments):
    n_steps = 1_000_000
    test_interval = 5000
    obs_type = lle.ObservationType.PARTIAL_7x7
    env = lle.LLE.level(6, obs_type, state_type=lle.ObservationType.FLATTENED, multi_objective=False)
    env = rlenv.Builder(env).agent_id().time_limit(env.width * env.height // 2, add_extra=True).build()
    # TODO : improve args
    opt = SimpleNamespace()
    opt.n_agents = env.n_agents
    opt.latent_dim = 8
    opt.nn_hidden_size = 64
    opt.rnn_hidden_dim = 64
    opt.attention_dim = 32
    opt.var_floor = 0.002
    opt.mi_loss_weight = 0.001
    opt.entropy_loss_weight = 0.01

    gamma = 0.95
    eps_steps = 200_000
    # Add the MAICNetwork (MAICAgent)
    maic_network = marl.nn.model_bank.MAICNetwork.from_env(env, opt)
    memory = marl.models.EpisodeMemory(5000)
    train_policy = marl.policy.EpsilonGreedy.linear(
        1.0,
        0.05,
        eps_steps,
    )
    # Add the MAICAlgo (MAICMAC)
    algo = marl.qlearning.MAICAlgo(maic_network=maic_network, train_policy=train_policy, test_policy=marl.policy.ArgMax(), args=opt)
    batch_size = 32
    # Add the MAICTrainer (MAICLearner)
    trainer = MAICTrainer(
        args=opt,
        maic_network=maic_network,
        train_policy=train_policy,
        batch_size=batch_size,
        memory=memory,
        gamma=gamma,
        mixer=marl.qlearning.VDN(env.n_agents),
        # mixer=marl.qlearning.QMix(env.state_shape[0], env.n_agents), #TODO: try with QMix : state needed
        double_qlearning=True,
        target_updater=SoftUpdate(0.01),
        lr=5e-4,
        grad_norm_clipping=10,
    )

    if args.debug:
        logdir = "logs/debug"
    else:
        logdir = f"logs/MAIC-{batch_size}-eps{eps_steps}-{env.name}-{obs_type}"
        if trainer.double_qlearning:
            logdir += "-double"
        else:
            logdir += "-single"
        if trainer.mixer is not None:
            logdir += f"-{trainer.mixer.name}"
        else:
            logdir += "-iql"
        if isinstance(trainer.memory, marl.models.PrioritizedMemory):
            logdir += "-PER"
    return marl.Experiment.create(logdir, algo=algo, trainer=trainer, env=env, test_interval=test_interval, n_steps=n_steps)


def create_lle_maicRQN(args: Arguments):
    n_steps = 1_000_000
    test_interval = 5000
    obs_type = lle.ObservationType.PARTIAL_7x7
    env = lle.LLE.level(6, obs_type, state_type=lle.ObservationType.FLATTENED, multi_objective=False)
    env = rlenv.Builder(env).agent_id().time_limit(env.width * env.height // 2, add_extra=True).build()
    # TODO : improve args
    opt = SimpleNamespace()
    opt.n_agents = env.n_agents
    opt.latent_dim = 8
    opt.nn_hidden_size = 64
    opt.rnn_hidden_dim = 64
    opt.attention_dim = 32
    opt.var_floor = 0.002
    opt.mi_loss_weight = 0.001
    opt.entropy_loss_weight = 0.01

    gamma = 0.95
    # Add the MAICNetwork (MAICAgent)
    qnetwork = marl.nn.model_bank.MAICNetworkRDQN.from_env(env, opt)
    memory = marl.models.EpisodeMemory(5000)
    eps_steps = 200_000
    train_policy = marl.policy.EpsilonGreedy.linear(1.0, 0.05, eps_steps)
    bs = 32
    trainer = DQNTrainer(
        qnetwork,
        train_policy=train_policy,
        memory=memory,
        optimiser="adam",
        double_qlearning=True,
        target_updater=SoftUpdate(0.01),
        lr=5e-4,
        batch_size=bs,
        train_interval=(1, "episode"),
        gamma=gamma,
        mixer=marl.qlearning.VDN(env.n_agents),
        grad_norm_clipping=10,
        ir_module=None,
    )

    algo = marl.qlearning.RDQN(
        qnetwork=qnetwork,
        train_policy=train_policy,
        test_policy=marl.policy.ArgMax(),
    )

    if args.debug:
        logdir = "logs/debug"
    else:
        logdir = f"logs/MAICRQN-NoComm--{bs}-eps{eps_steps}-{env.name}-{obs_type}"
        if trainer.double_qlearning:
            logdir += "-double"
        else:
            logdir += "-single"
        if trainer.mixer is not None:
            logdir += f"-{trainer.mixer.name}"
        else:
            logdir += "-iql"
        if isinstance(trainer.memory, marl.models.PrioritizedMemory):
            logdir += "-PER"
    return marl.Experiment.create(logdir, algo=algo, trainer=trainer, env=env, test_interval=test_interval, n_steps=n_steps)


def main(args: Arguments):
    try:
        # exp = create_smac(args)
<<<<<<< HEAD
        # exp = create_ppo_lle()
        #exp = create_lle(args)
        exp = create_lle_baseline(args)
        #exp = create_lle_maic(args)
        #exp = create_lle_maicRQN(args)
=======
        exp = create_ddpg_lle(args)
        # exp = create_ppo_lle(args)
        # exp = create_lle(args)
        # exp = create_lle_maic(args)
>>>>>>> 100159ac
        print(exp.logdir)
        shutil.copyfile(__file__, exp.logdir + "/create_experiment.py")
        if args.run:
            args.logdir = exp.logdir
            run_experiment(args)
            # exp.create_runner(seed=0).to("auto").train(args.n_tests)
    except ExperimentAlreadyExistsException as e:
        if not args.overwrite:
            response = ""
            response = input(f"Experiment already exists in {e.logdir}. Overwrite? [y/n] ")
            if response.lower() != "y":
                print("Experiment not created.")
                return
        shutil.rmtree(e.logdir)
        return main(args)


if __name__ == "__main__":
    tap.Parser(Arguments).bind(main).run()<|MERGE_RESOLUTION|>--- conflicted
+++ resolved
@@ -404,18 +404,11 @@
 def main(args: Arguments):
     try:
         # exp = create_smac(args)
-<<<<<<< HEAD
         # exp = create_ppo_lle()
-        #exp = create_lle(args)
+        # exp = create_lle(args)
         exp = create_lle_baseline(args)
-        #exp = create_lle_maic(args)
-        #exp = create_lle_maicRQN(args)
-=======
-        exp = create_ddpg_lle(args)
-        # exp = create_ppo_lle(args)
-        # exp = create_lle(args)
         # exp = create_lle_maic(args)
->>>>>>> 100159ac
+        # exp = create_lle_maicRQN(args)
         print(exp.logdir)
         shutil.copyfile(__file__, exp.logdir + "/create_experiment.py")
         if args.run:
