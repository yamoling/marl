import shutil
import marl
import rlenv
from typing import Optional
import typed_argparse as tap
from marl.training import DQNTrainer, DDPGTrainer, PPOTrainer, CNetTrainer, MAICTrainer
from marl.training.qtarget_updater import SoftUpdate, HardUpdate
from marl.utils import ExperimentAlreadyExistsException
from lle import LLE, Direction, ObservationType, Position
from run import Arguments as RunArguments, main as run_experiment
from types import SimpleNamespace


class Arguments(RunArguments):
    logdir: Optional[str] = tap.arg(default=None, help="The experiment directory")
    overwrite: bool = tap.arg(default=False, help="Override the existing experiment directory")
    run: bool = tap.arg(default=False, help="Run the experiment directly after creating it")
    debug: bool = tap.arg(default=False, help="Create the experiment with name 'debug' (overwritten after each run)")


def create_smac(args: Arguments):
    n_steps = 2_000_000
    env = rlenv.adapters.SMAC("3s_vs_5z")
    env = rlenv.Builder(env).agent_id().last_action().build()
    qnetwork = marl.nn.model_bank.RNNQMix.from_env(env)
    memory = marl.models.EpisodeMemory(5_000)
    train_policy = marl.policy.EpsilonGreedy.linear(1.0, 0.05, n_steps=50_000)
    test_policy = train_policy
    trainer = DQNTrainer(
        qnetwork,
        train_policy=train_policy,
        memory=memory,
        double_qlearning=True,
        target_updater=HardUpdate(200),
        lr=5e-4,
        optimiser="adam",
        batch_size=32,
        train_interval=(1, "episode"),
        gamma=0.99,
        mixer=marl.qlearning.mixers.QPlex(
            n_agents=env.n_agents,
            n_actions=env.n_actions,
            state_size=env.state_shape[0],
            adv_hypernet_embed=64,
            n_heads=10,
            weighted_head=True,
        ),
        grad_norm_clipping=10,
    )

    algo = marl.qlearning.RDQN(
        qnetwork=qnetwork,
        train_policy=train_policy,
        test_policy=test_policy,
    )
    if args.debug:
        logdir = "logs/debug"
    else:
        logdir = f"logs/{env.name}"
        if trainer.mixer is not None:
            logdir += f"-{trainer.mixer.name}-validation"
        else:
            logdir += "-iql"
        if trainer.ir_module is not None:
            logdir += f"-{trainer.ir_module.name}"
        if isinstance(trainer.memory, marl.models.PrioritizedMemory):
            logdir += "-PER"
    return marl.Experiment.create(logdir, algo=algo, trainer=trainer, env=env, test_interval=5000, n_steps=n_steps)


def create_ddpg_lle(args: Arguments):
    n_steps = 500_000
    env = LLE.level(2).obs_type(ObservationType.LAYERED).state_type(ObservationType.FLATTENED).build()
    env = rlenv.Builder(env).agent_id().time_limit(78, add_extra=True).build()

    ac_network = marl.nn.model_bank.DDPG_NN_TEST.from_env(env)
    memory = marl.models.TransitionMemory(5_000)

    train_policy = marl.policy.CategoricalPolicy()
    test_policy = marl.policy.ArgMax()

    trainer = DDPGTrainer(
        network=ac_network, memory=memory, batch_size=64, optimiser="adam", train_every="step", update_interval=5, gamma=0.95
    )

    algo = marl.policy_gradient.DDPG(ac_network=ac_network, train_policy=train_policy, test_policy=test_policy)
    logdir = f"logs/{env.name}-TEST-DDPG"
    if args.debug:
        logdir = "logs/debug"
    return marl.Experiment.create(logdir, algo=algo, trainer=trainer, env=env, test_interval=5000, n_steps=n_steps)


def create_ppo_lle(args: Arguments):
    n_steps = 500_000
    walkable_lasers = True
    env = LLE.level(3).obs_type(ObservationType.LAYERED).walkable_lasers(walkable_lasers).build()
    env = rlenv.Builder(env).agent_id().time_limit(78, add_extra=True).build()

    ac_network = marl.nn.model_bank.CNN_ActorCritic.from_env(env)
    # ac_network = marl.nn.model_bank.Clipped_CNN_ActorCritic.from_env(env)
    memory = marl.models.TransitionMemory(20)

    logits_clip_low = -2
    logits_clip_high = 2

    trainer = PPOTrainer(
        network=ac_network,
        memory=memory,
        gamma=0.99,
        batch_size=2,
        lr_critic=1e-4,
        lr_actor=1e-4,
        optimiser="adam",
        train_every="step",
        update_interval=8,
        n_epochs=5,
        clip_eps=0.2,
        c1=1,
        c2=0.01,
        logits_clip_low=logits_clip_low,
        logits_clip_high=logits_clip_high,
    )

    algo = marl.policy_gradient.PPO(
        ac_network=ac_network,
        train_policy=marl.policy.CategoricalPolicy(),
    #     train_policy=marl.policy.EpsilonGreedy.linear(
    #     1.0,
    #     0.05,
    #     n_steps=300_000,
    # ),
        test_policy=marl.policy.ArgMax(),
        # extra_policy=marl.policy.ExtraPolicy(env.n_agents),
        # extra_policy_every=50,
        logits_clip_low=logits_clip_low,
        logits_clip_high=logits_clip_high,
    )
<<<<<<< HEAD
    # logdir = f"logs/{env.name}-PPO-5"
    logdir = f"logs/{env.name}-PPO-gamma{trainer.gamma}-steps{n_steps}-EP_{algo.extra_policy is not None}-clip4"
=======

    logdir = f"logs/PPO-{env.name}-batch_{trainer.update_interval}_{trainer.batch_size}-gamma_{trainer.gamma}-WL_{walkable_lasers}"
    logdir += "-epsGreedy" if isinstance(algo.train_policy, marl.policy.EpsilonGreedy) else ""
    logdir += "-clipped" if isinstance(ac_network, marl.nn.model_bank.Clipped_CNN_ActorCritic) else ""
>>>>>>> ced577fe
    if args.debug:
        logdir = "logs/debug"
    return marl.Experiment.create(logdir, algo=algo, trainer=trainer, env=env, test_interval=5000, n_steps=n_steps)


def create_lle(args: Arguments):
    n_steps = 1_000_000
    test_interval = 5000
    gamma = 0.95
    env = LLE.level(6).obs_type(ObservationType.LAYERED).state_type(ObservationType.STATE).build()
    env = rlenv.Builder(env).centralised().time_limit(78, add_extra=True).build()
    test_env = None

    qnetwork = marl.nn.model_bank.CNN.from_env(env)
    memory = marl.models.TransitionMemory(50_000)
    train_policy = marl.policy.EpsilonGreedy.linear(
        1.0,
        0.05,
        n_steps=500_000,
    )
    mixer = marl.qlearning.VDN.from_env(env)
    trainer = DQNTrainer(
        qnetwork,
        train_policy=train_policy,
        memory=memory,
        optimiser="adam",
        double_qlearning=True,
        target_updater=SoftUpdate(0.01),
        lr=5e-4,
        batch_size=64,
        train_interval=(5, "step"),
        gamma=gamma,
        mixer=mixer,
        # mixer=marl.qlearning.QMix(env.state_shape[0], env.n_agents),
        grad_norm_clipping=10,
        # ir_module=rnd,
    )

    algo = marl.qlearning.DQN(
        qnetwork=qnetwork,
        train_policy=train_policy,
        test_policy=marl.policy.ArgMax(),
    )

    if args.logdir is not None:
        if not args.logdir.startswith("logs/"):
            args.logdir = "logs/" + args.logdir
    elif args.debug:
        args.logdir = "logs/debug"
    else:
        args.logdir = f"logs/{env.name}"
        if trainer.mixer is not None:
            args.logdir += f"-{trainer.mixer.name}"
        else:
            args.logdir += "-iql"
        if trainer.ir_module is not None:
            args.logdir += f"-{trainer.ir_module.name}"
        if isinstance(trainer.memory, marl.models.PrioritizedMemory):
            args.logdir += "-PER"
    return marl.Experiment.create(
        args.logdir,
        algo=algo,
        trainer=trainer,
        env=env,
        test_interval=test_interval,
        n_steps=n_steps,
        test_env=test_env,
    )


def create_lle_baseline(args: Arguments):
    # use Episode update -> use reshape in the nn
    n_steps = 1_000_000
    test_interval = 5000
    gamma = 0.95
    obs_type = ObservationType.PARTIAL_7x7
    env = LLE.level(4).obs_type(obs_type).state_type(ObservationType.FLATTENED).build()
    env = rlenv.Builder(env).agent_id().time_limit(env.width * env.height // 2, add_extra=True).build()
    test_env = None
    qnetwork = marl.nn.model_bank.CNN.from_env(env)
    memory = marl.models.EpisodeMemory(5000)
    steps_eps = 200_000
    train_policy = marl.policy.EpsilonGreedy.linear(
        1.0,
        0.05,
        n_steps=steps_eps,
    )
    trainer = DQNTrainer(
        qnetwork,
        train_policy=train_policy,
        memory=memory,
        optimiser="adam",
        double_qlearning=True,
        target_updater=SoftUpdate(0.01),
        lr=5e-4,
        batch_size=32,
        train_interval=(1, "episode"),
        gamma=gamma,
        mixer=marl.qlearning.VDN(env.n_agents),
        grad_norm_clipping=10,
        ir_module=None,
    )

    algo = marl.qlearning.DQN(
        qnetwork=qnetwork,
        train_policy=train_policy,
        test_policy=marl.policy.ArgMax(),
    )

    if args.logdir is not None:
        logdir = f"logs/{args.logdir}"
    elif args.debug:
        logdir = "logs/debug"
    else:
        logdir = f"logs/baseline-qnetwork-eps{steps_eps}-{env.name}-{obs_type}"
        if trainer.mixer is not None:
            logdir += f"-{trainer.mixer.name}"
        else:
            logdir += "-iql"
        if trainer.ir_module is not None:
            logdir += f"-{trainer.ir_module.name}"
        if isinstance(trainer.memory, marl.models.PrioritizedMemory):
            logdir += "-PER"
    return marl.Experiment.create(
        logdir,
        algo=algo,
        trainer=trainer,
        env=env,
        test_interval=test_interval,
        n_steps=n_steps,
        test_env=test_env,
    )


def create_lle_maic(args: Arguments):
    n_steps = 1_000_000
    test_interval = 5000
    obs_type = ObservationType.PARTIAL_7x7
    env = LLE.level(4).obs_type(obs_type).state_type(ObservationType.FLATTENED).build()
    env = rlenv.Builder(env).agent_id().time_limit(env.width * env.height // 2, add_extra=True).build()
    # TODO : improve args
    opt = SimpleNamespace()
    opt.n_agents = env.n_agents
    opt.latent_dim = 8
    opt.nn_hidden_size = 64
    opt.rnn_hidden_dim = 64
    opt.attention_dim = 32
    opt.var_floor = 0.002
    opt.mi_loss_weight = 0.001
    opt.entropy_loss_weight = 0.01

    gamma = 0.95
    eps_steps = 200_000
    # Add the MAICNetwork (MAICAgent)
    maic_network = marl.nn.model_bank.MAICNetwork.from_env(env, opt)
    memory = marl.models.EpisodeMemory(5000)
    train_policy = marl.policy.EpsilonGreedy.linear(
        1.0,
        0.05,
        eps_steps,
    )
    # Add the MAICAlgo (MAICMAC)
    algo = marl.qlearning.MAICAlgo(maic_network=maic_network, train_policy=train_policy, test_policy=marl.policy.ArgMax(), args=opt)
    batch_size = 32
    # Add the MAICTrainer (MAICLearner)
    trainer = MAICTrainer(
        args=opt,
        maic_network=maic_network,
        train_policy=train_policy,
        batch_size=batch_size,
        memory=memory,
        gamma=gamma,
        mixer=marl.qlearning.VDN(env.n_agents),
        # mixer=marl.qlearning.QMix(env.state_shape[0], env.n_agents), #TODO: try with QMix : state needed
        double_qlearning=True,
        target_updater=SoftUpdate(0.01),
        lr=5e-4,
        grad_norm_clipping=10,
    )

    if args.debug:
        logdir = "logs/debug"
    else:
        logdir = f"logs/MAIC-{batch_size}-eps{eps_steps}-{env.name}-{obs_type}"
        if trainer.double_qlearning:
            logdir += "-double"
        else:
            logdir += "-single"
        if trainer.mixer is not None:
            logdir += f"-{trainer.mixer.name}"
        else:
            logdir += "-iql"
        if isinstance(trainer.memory, marl.models.PrioritizedMemory):
            logdir += "-PER"
    return marl.Experiment.create(logdir, algo=algo, trainer=trainer, env=env, test_interval=test_interval, n_steps=n_steps)


def create_lle_maicRQN(args: Arguments):
    n_steps = 1_000_000
    test_interval = 5000
    obs_type = ObservationType.PARTIAL_7x7
    env = LLE.level(4).obs_type(obs_type).state_type(ObservationType.FLATTENED).build()
    env = rlenv.Builder(env).agent_id().time_limit(env.width * env.height // 2, add_extra=True).build()
    # TODO : improve args
    opt = SimpleNamespace()
    opt.n_agents = env.n_agents
    opt.latent_dim = 8
    opt.nn_hidden_size = 64
    opt.rnn_hidden_dim = 64
    opt.attention_dim = 32
    opt.var_floor = 0.002
    opt.mi_loss_weight = 0.001
    opt.entropy_loss_weight = 0.01

    gamma = 0.95
    # Add the MAICNetwork (MAICAgent)
    qnetwork = marl.nn.model_bank.MAICNetworkRDQN.from_env(env, opt)
    memory = marl.models.EpisodeMemory(5000)
    eps_steps = 200_000
    train_policy = marl.policy.EpsilonGreedy.linear(1.0, 0.05, eps_steps)
    bs = 32
    trainer = DQNTrainer(
        qnetwork,
        train_policy=train_policy,
        memory=memory,
        optimiser="adam",
        double_qlearning=True,
        target_updater=SoftUpdate(0.01),
        lr=5e-4,
        batch_size=bs,
        train_interval=(1, "episode"),
        gamma=gamma,
        mixer=marl.qlearning.VDN(env.n_agents),
        grad_norm_clipping=10,
        ir_module=None,
    )

    algo = marl.qlearning.RDQN(
        qnetwork=qnetwork,
        train_policy=train_policy,
        test_policy=marl.policy.ArgMax(),
    )

    if args.debug:
        logdir = "logs/debug"
    else:
        logdir = f"logs/MAICRQN-NoComm--{bs}-eps{eps_steps}-{env.name}-{obs_type}"
        if trainer.double_qlearning:
            logdir += "-double"
        else:
            logdir += "-single"
        if trainer.mixer is not None:
            logdir += f"-{trainer.mixer.name}"
        else:
            logdir += "-iql"
        if isinstance(trainer.memory, marl.models.PrioritizedMemory):
            logdir += "-PER"
    return marl.Experiment.create(logdir, algo=algo, trainer=trainer, env=env, test_interval=test_interval, n_steps=n_steps)


def main(args: Arguments):
    try:
        # exp = create_smac(args)
        # exp = create_ddpg_lle(args)
        exp = create_ppo_lle(args)
        # exp = create_lle(args)
        # exp = create_lle_maic(args)
        # exp = create_lle_maicRQN(args)
        print(exp.logdir)
        shutil.copyfile(__file__, exp.logdir + "/tmp.py")
        if args.run:
            args.logdir = exp.logdir
            run_experiment(args)
            # exp.create_runner(seed=0).to("auto").train(args.n_tests)
    except ExperimentAlreadyExistsException as e:
        if not args.overwrite:
            response = ""
            response = input(f"Experiment already exists in {e.logdir}. Overwrite? [y/n] ")
            if response.lower() != "y":
                print("Experiment not created.")
                return
        shutil.rmtree(e.logdir)
        return main(args)


if __name__ == "__main__":
    tap.Parser(Arguments).bind(main).run()<|MERGE_RESOLUTION|>--- conflicted
+++ resolved
@@ -124,26 +124,21 @@
     algo = marl.policy_gradient.PPO(
         ac_network=ac_network,
         train_policy=marl.policy.CategoricalPolicy(),
-    #     train_policy=marl.policy.EpsilonGreedy.linear(
-    #     1.0,
-    #     0.05,
-    #     n_steps=300_000,
-    # ),
+        #     train_policy=marl.policy.EpsilonGreedy.linear(
+        #     1.0,
+        #     0.05,
+        #     n_steps=300_000,
+        # ),
         test_policy=marl.policy.ArgMax(),
         # extra_policy=marl.policy.ExtraPolicy(env.n_agents),
         # extra_policy_every=50,
         logits_clip_low=logits_clip_low,
         logits_clip_high=logits_clip_high,
     )
-<<<<<<< HEAD
-    # logdir = f"logs/{env.name}-PPO-5"
-    logdir = f"logs/{env.name}-PPO-gamma{trainer.gamma}-steps{n_steps}-EP_{algo.extra_policy is not None}-clip4"
-=======
 
     logdir = f"logs/PPO-{env.name}-batch_{trainer.update_interval}_{trainer.batch_size}-gamma_{trainer.gamma}-WL_{walkable_lasers}"
     logdir += "-epsGreedy" if isinstance(algo.train_policy, marl.policy.EpsilonGreedy) else ""
     logdir += "-clipped" if isinstance(ac_network, marl.nn.model_bank.Clipped_CNN_ActorCritic) else ""
->>>>>>> ced577fe
     if args.debug:
         logdir = "logs/debug"
     return marl.Experiment.create(logdir, algo=algo, trainer=trainer, env=env, test_interval=5000, n_steps=n_steps)
