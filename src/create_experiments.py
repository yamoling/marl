--- conflicted
+++ resolved
@@ -72,18 +72,13 @@
 
 
 def create_ddpg_lle(args: Arguments):
-<<<<<<< HEAD
     n_steps = 500_000
     env = lle.LLE.level(2, obs_type=lle.ObservationType.LAYERED, state_type=lle.ObservationType.FLATTENED)
-=======
-    n_steps = 10_000
-    env = LLE.level(2).obs_type(ObservationType.LAYERED).build()
->>>>>>> 34a1ed98
     env = rlenv.Builder(env).agent_id().time_limit(78, add_extra=True).build()
 
     ac_network = marl.nn.model_bank.DDPG_NN_TEST.from_env(env)
     memory = marl.models.TransitionMemory(5_000)
-    
+
     train_policy = marl.policy.CategoricalPolicy()
     test_policy = marl.policy.ArgMax()
 
@@ -99,13 +94,8 @@
 
 
 def create_ppo_lle(args: Arguments):
-<<<<<<< HEAD
     n_steps = 500_000
     env = lle.LLE.level(3, lle.ObservationType.LAYERED)
-=======
-    n_steps = 300_000
-    env = LLE.level(2).obs_type(ObservationType.LAYERED).build()
->>>>>>> 34a1ed98
     env = rlenv.Builder(env).agent_id().time_limit(78, add_extra=True).build()
 
     ac_network = marl.nn.model_bank.CNN_ActorCritic.from_env(env)
@@ -128,17 +118,17 @@
         c1=1,
         c2=0.01,
         logits_clip_low=logits_clip_low,
-        logits_clip_high=logits_clip_high
+        logits_clip_high=logits_clip_high,
     )
 
     algo = marl.policy_gradient.PPO(
-        ac_network=ac_network, 
-        train_policy=marl.policy.CategoricalPolicy(), 
-        test_policy=marl.policy.ArgMax(), 
-        # extra_policy=marl.policy.ExtraPolicy(env.n_agents), 
+        ac_network=ac_network,
+        train_policy=marl.policy.CategoricalPolicy(),
+        test_policy=marl.policy.ArgMax(),
+        # extra_policy=marl.policy.ExtraPolicy(env.n_agents),
         # extra_policy_every=50,
         logits_clip_low=logits_clip_low,
-        logits_clip_high=logits_clip_high
+        logits_clip_high=logits_clip_high,
     )
     # logdir = f"logs/{env.name}-PPO-5"
     logdir = f"logs/{env.name}-PPO-gamma{trainer.gamma}-steps{n_steps}-EP_{algo.extra_policy != None}-clip4"
@@ -287,15 +277,10 @@
 
 def create_lle_maic(args: Arguments):
     n_steps = 600_000
-<<<<<<< HEAD
     test_interval = 5000
     obs_type = lle.ObservationType.PARTIAL_7x7
     env = lle.LLE.level(4, obs_type, state_type=lle.ObservationType.FLATTENED, multi_objective=False)
     env = rlenv.Builder(env).agent_id().time_limit(env.width * env.height // 2, add_extra=True).build()
-=======
-    env = LLE.level(2).obs_type(ObservationType.PARTIAL_7x7).state_type(ObservationType.FLATTENED).build()
-    env = rlenv.Builder(env).agent_id().time_limit(env.width * env.height // 2, add_extra=False).build()
->>>>>>> 34a1ed98
     # TODO : improve args
     opt = SimpleNamespace()
     opt.n_agents = env.n_agents
@@ -329,7 +314,7 @@
         memory=memory,
         gamma=gamma,
         mixer=marl.qlearning.VDN(env.n_agents),
-        #mixer=marl.qlearning.QMix(env.state_shape[0], env.n_agents), #TODO: try with QMix : state needed
+        # mixer=marl.qlearning.QMix(env.state_shape[0], env.n_agents), #TODO: try with QMix : state needed
         double_qlearning=True,
         target_updater=SoftUpdate(0.01),
         lr=5e-4,
@@ -351,6 +336,7 @@
         if isinstance(trainer.memory, marl.models.PrioritizedMemory):
             logdir += "-PER"
     return marl.Experiment.create(logdir, algo=algo, trainer=trainer, env=env, test_interval=test_interval, n_steps=n_steps)
+
 
 def create_lle_maicRQN(args: Arguments):
     n_steps = 600_000
@@ -374,11 +360,7 @@
     qnetwork = marl.nn.model_bank.MAICNetworkRDQN.from_env(env, opt)
     memory = marl.models.EpisodeMemory(5000)
     eps_steps = 200_000
-    train_policy = marl.policy.EpsilonGreedy.linear(
-        1.0,
-        0.05,
-        eps_steps
-    )
+    train_policy = marl.policy.EpsilonGreedy.linear(1.0, 0.05, eps_steps)
     bs = 32
     trainer = DQNTrainer(
         qnetwork,
@@ -417,7 +399,6 @@
         if isinstance(trainer.memory, marl.models.PrioritizedMemory):
             logdir += "-PER"
     return marl.Experiment.create(logdir, algo=algo, trainer=trainer, env=env, test_interval=test_interval, n_steps=n_steps)
-
 
 
 def main(args: Arguments):
