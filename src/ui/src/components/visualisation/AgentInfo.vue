<template>
    <div class="agent-info text-center">
        <h3> Agent {{ agentNum }}</h3>
        Obs shape = {{ obsShape }}
        <OneDimension v-if="obsDimensions == 1" :obs="obsFlattened" :extras="extras" :env-info="experiment.env" />
        <ThreeDimension v-else-if="obsDimensions == 3" :obs="obsLayered" :extras="extras" />
        <p v-else> No preview available for {{ obsDimensions }} dimensions </p>
        <h4> Actions & Qvalues </h4>
        <table class="table table-responsive">
            <thead>
                <tr>
                    <th scope="row"> Actions <br> available </th>
                    <th scope="col" :style="{ opacity: (availableActions[action] == 1) ? 1 : 0.5 }"
                        v-for="(meaning, action) in experiment.env.action_space.action_names">
                        {{ meaning }}
                    </th>
                </tr>
            </thead>
            <tbody>
                <tr v-if="currentQvalues.length > 0"
                    v-for="(objective, objectiveNum) in experiment.env.reward_space.labels">
                    <th scope="row" class="text-capitalize"> {{ objective }} </th>
                    <td v-for="action in currentQvalues.length"
                        :style='{ "background-color": "#" + backgroundColours[action - 1][objectiveNum] }'>
                        {{ currentQvalues[action - 1][objectiveNum].toFixed(4) }}
                    </td>
                </tr>
                <!-- <Policy :qvalues="qvalues" :policy="experiment.algorithm.test_policy.name" /> -->
<<<<<<< HEAD
                <tr v-if="episode?.logits && episode.logits.length > currentStep">
                    <th> <b>Logits</b></th>
                    <td v-for="logit in episode.logits[currentStep][agentNum]">
                        {{ logit[0].toFixed(4) }}
                    </td>
                </tr>
                <tr v-if="episode?.probs && episode.probs.length > currentStep">
                    <th> <b>Probs</b></th>
                    <td v-for="prob in episode.probs[currentStep][agentNum]">
                        {{ prob[0].toFixed(4) }}
                    </td>
                </tr>
                <template v-if="episode?.messages && episode.messages.length > currentStep" v-for="(messages, index) in episode.messages[currentStep][0][agentNum]">
                    <tr>
                        <th>
                            <b>Message to {{ index }}</b>
                        </th>
                        <td v-for="message in messages">
                            {{ message.toFixed(4) }}
                        </td> 
                    </tr>       
                </template> 
                <tr v-if="episode?.received_messages && episode.received_messages.length > currentStep">
                    <th> <b>Received Messages</b></th>
                    <td v-for="message in episode.received_messages[currentStep][agentNum]">
                        {{ message.toFixed(4) }}
                    </td>
                </tr>   
                <tr v-if="episode?.init_qvalues && episode.init_qvalues.length > currentStep">
                    <th> <b>Init Qvalues</b></th>
                    <td v-for="qvalue in episode.init_qvalues[currentStep][agentNum]">
                        {{ qvalue.toFixed(4) }}
                    </td>
                </tr> 
                <!-- <tr v-if="episode?.messages && episode.messages.length > 0">
                    <th> <b>Messages</b></th>
                    <template v-for="messages in episode.messages[0][currentStep][agentNum]">
                        <td>
                           {{ messages }}
                        </td> 
                    </template>
                </tr> -->
=======
                <tr v-if="episode?.logits">
                    <th> <b>LogitsAgent1</b></th>
                    <td v-for="logit in episode.logits[currentStep][0]">
                        {{ logit[0].toFixed(4) }}
                    </td>
                </tr>
                <!-- <Policy :qvalues="qvalues" :policy="experiment.algorithm.test_policy.name" /> -->
                <tr v-if="episode?.logits">
                    <th> <b>LogitsAgent2</b></th>
                    <td v-for="logit in episode.logits[currentStep][1]">
                        {{ logit[0].toFixed(4) }}
                    </td>
                </tr>
                <tr v-if="episode?.probs">
                    <th> <b>ProbsAgent1</b></th>
                    <td v-for="prob in episode.probs[currentStep][0]">
                        {{ prob[0].toFixed(4) }}
                    </td>
                </tr>
                <tr v-if="episode?.probs">
                    <th> <b>ProbsAgent2</b></th>
                    <td v-for="prob in episode.probs[currentStep][1]">
                        {{ prob[0].toFixed(4) }}
                    </td>
                </tr>
>>>>>>> ad522868
            </tbody>
            <tfoot v-if="experiment.env.reward_space.size > 1">
                <tr>
                    <!-- Sum all objectives for that action -->
                    <td> <b>Q-Total</b></td>
                    <td v-for="action in currentQvalues.length"
                        :style='{ "background-color": "#" + totalQValuesColours[action - 1] }'>
                        {{ totalQValues[action - 1].toFixed(4) }}
                    </td>
                </tr>
            </tfoot>
        </table>
    </div>
</template>

<script setup lang="ts">

import { computed } from "vue";
import type Rainbow from "rainbowvis.js";
import { ReplayEpisode } from "../../models/Episode";
import ThreeDimension from "./observation/3Dimensions.vue";
import OneDimension from "./observation/1Dimension.vue";
import { Experiment } from "../../models/Experiment";
import { computeShape } from "../../utils";



const props = defineProps<{
    episode: ReplayEpisode | null
    agentNum: number
    currentStep: number
    rainbow: Rainbow
    experiment: Experiment
}>();

const obsShape = computed(() => {
    if (props.episode?.episode == null) return [];
    return computeShape(props.episode.episode._observations[0][0])
});
const obsDimensions = computed(() => obsShape.value.length);
const episodeLength = computed(() => props.episode?.metrics.episode_length || 0);

const obs = computed(() => {
    if (props.episode == null) return [];
    return props.episode.episode._observations[props.currentStep][props.agentNum];
});

const extras = computed(() => {
    if (props.episode == null) return []
    return props.episode.episode._extras[props.currentStep][props.agentNum];
});

const availableActions = computed(() => {
    if (props.episode == null) return [];
    return props.episode.episode._available_actions[props.currentStep][props.agentNum];
});

const currentQvalues = computed(() => {
    if (props.episode == null) return [];
    if (props.episode.qvalues == null || props.episode.qvalues.length == 0) return [];
    if (props.currentStep >= episodeLength.value) return [];
    return props.episode.qvalues[props.currentStep][props.agentNum];
});

const totalQValues = computed(() => {
    const res = [] as number[];
    for (let i = 0; i < currentQvalues.value.length; i++) {
        let sum = 0;
        for (let j = 0; j < currentQvalues.value[i].length; j++) {
            sum += currentQvalues.value[i][j];
        }
        res.push(sum);
    }
    return res;
});

const backgroundColours = computed(() => {
    const colours = currentQvalues.value.map(qs => qs.map(q => props.rainbow.colourAt(q)));
    return colours;
});

const totalQValuesColours = computed(() => {
    const colours = totalQValues.value.map(q => props.rainbow.colourAt(q));
    return colours;
});

const obsFlattened = computed(() => obs.value as number[]);
const obsLayered = computed(() => obs.value as number[][][]);

</script>


<style>
.agent-info {
    border-radius: 1px;
    border-style: solid;
    border-color: gainsboro;
    border-radius: 2%;
}


tfoot {
    border-top: 2px solid black;
}
</style><|MERGE_RESOLUTION|>--- conflicted
+++ resolved
@@ -26,7 +26,6 @@
                     </td>
                 </tr>
                 <!-- <Policy :qvalues="qvalues" :policy="experiment.algorithm.test_policy.name" /> -->
-<<<<<<< HEAD
                 <tr v-if="episode?.logits && episode.logits.length > currentStep">
                     <th> <b>Logits</b></th>
                     <td v-for="logit in episode.logits[currentStep][agentNum]">
@@ -39,28 +38,29 @@
                         {{ prob[0].toFixed(4) }}
                     </td>
                 </tr>
-                <template v-if="episode?.messages && episode.messages.length > currentStep" v-for="(messages, index) in episode.messages[currentStep][0][agentNum]">
+                <template v-if="episode?.messages && episode.messages.length > currentStep"
+                    v-for="(messages, index) in episode.messages[currentStep][0][agentNum]">
                     <tr>
                         <th>
                             <b>Message to {{ index }}</b>
                         </th>
                         <td v-for="message in messages">
                             {{ message.toFixed(4) }}
-                        </td> 
-                    </tr>       
-                </template> 
+                        </td>
+                    </tr>
+                </template>
                 <tr v-if="episode?.received_messages && episode.received_messages.length > currentStep">
                     <th> <b>Received Messages</b></th>
                     <td v-for="message in episode.received_messages[currentStep][agentNum]">
                         {{ message.toFixed(4) }}
                     </td>
-                </tr>   
+                </tr>
                 <tr v-if="episode?.init_qvalues && episode.init_qvalues.length > currentStep">
                     <th> <b>Init Qvalues</b></th>
                     <td v-for="qvalue in episode.init_qvalues[currentStep][agentNum]">
                         {{ qvalue.toFixed(4) }}
                     </td>
-                </tr> 
+                </tr>
                 <!-- <tr v-if="episode?.messages && episode.messages.length > 0">
                     <th> <b>Messages</b></th>
                     <template v-for="messages in episode.messages[0][currentStep][agentNum]">
@@ -69,33 +69,6 @@
                         </td> 
                     </template>
                 </tr> -->
-=======
-                <tr v-if="episode?.logits">
-                    <th> <b>LogitsAgent1</b></th>
-                    <td v-for="logit in episode.logits[currentStep][0]">
-                        {{ logit[0].toFixed(4) }}
-                    </td>
-                </tr>
-                <!-- <Policy :qvalues="qvalues" :policy="experiment.algorithm.test_policy.name" /> -->
-                <tr v-if="episode?.logits">
-                    <th> <b>LogitsAgent2</b></th>
-                    <td v-for="logit in episode.logits[currentStep][1]">
-                        {{ logit[0].toFixed(4) }}
-                    </td>
-                </tr>
-                <tr v-if="episode?.probs">
-                    <th> <b>ProbsAgent1</b></th>
-                    <td v-for="prob in episode.probs[currentStep][0]">
-                        {{ prob[0].toFixed(4) }}
-                    </td>
-                </tr>
-                <tr v-if="episode?.probs">
-                    <th> <b>ProbsAgent2</b></th>
-                    <td v-for="prob in episode.probs[currentStep][1]">
-                        {{ prob[0].toFixed(4) }}
-                    </td>
-                </tr>
->>>>>>> ad522868
             </tbody>
             <tfoot v-if="experiment.env.reward_space.size > 1">
                 <tr>
