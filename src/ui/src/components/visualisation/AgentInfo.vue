<template>
    <div class="agent-info text-center">
        <h3> Agent {{ agentNum }}</h3>
        Obs shape = {{ obsShape }}
        <OneDimension v-if="obsDimensions == 1" :obs="obsFlattened" :extras="extras" :env-info="experiment.env" />
        <ThreeDimension v-else-if="obsDimensions == 3" :obs="obsLayered" :extras="extras"
            :extras-meanings="extrasMeanings" />
        <p v-else> No preview available for {{ obsDimensions }} dimensions </p>
        <h4> Actions & Qvalues </h4>
        <table class="table table-responsive">
            <thead>
                <tr>
                    <th scope="row"> Actions <br> available </th>
                    <th scope="col" :style="{ opacity: (availableActions[action] == 1) ? 1 : 0.5,
                        backgroundColor: (action == takenAction) ? 'yellow' : 'transparent'
                     }"
                        v-for="(meaning, action) in experiment.env.action_space.action_names">
                        {{ meaning }}
                        
                    </th>
                </tr>
            </thead>
            <tbody>
<<<<<<< HEAD
                <tr v-if="currentQvalues.length > 0"
                    v-for="(objective, objectiveNum) in experiment.env.reward_space.labels">
                    <th scope="row" class="text-capitalize"> 
                        {{ experiment.env.reward_space.size == 1 
                            ? "Qvalues"
                            : objective }} 
                    </th>
                    <td v-for="action in currentQvalues.length"
                        :style='{ "background-color": "#" + (isMultiObj
                            ? backgroundColours[action - 1][objectiveNum] 
                            : backgroundColours[action - 1]) }'>
                        {{ isMultiObj
                            ? currentQvalues[action - 1][objectiveNum].toFixed(4) 
                            : (currentQvalues[action - 1] as unknown as number).toFixed(4) }}
=======
                <tr v-if="qvalues" v-for="(objective, objectiveNum) in experiment.env.reward_space.labels">
                    <th scope="row" class="text-capitalize"> {{ objective }} </th>
                    <td v-for="action in experiment.env.n_actions"
                        :style='{ "background-color": "#" + backgroundColours[action - 1][objectiveNum] }'>
                        <template v-if="isMultiObjective">
                            {{ multiObjectiveQvalues[action - 1][objectiveNum].toFixed(4) }}
                        </template>
                        <template v-else>
                            {{ singleObjectiveQvalues[action - 1].toFixed(4) }}
                        </template>
>>>>>>> f14ba6c0
                    </td>
                </tr>
                {{ isMultiObjective }}
                <template v-if="logits">
                    <tr v-if="isMultiObjective" v-for="(objective, objectiveNum) in experiment.env.reward_space.labels">
                        TODO
                    </tr>
                    <tr v-else>
                        <th> Logits </th>
                        <td> {{ logits }}</td>
                        <!-- <td v-for="logit in logits" :style='{ "background-color": "#" + rainbow.colourAt(logit) }'>
                            {{ logit.toFixed(4) }}
                        </td> -->
                    </tr>

                </template>
                <!-- <tr v-if="episode?.probs && episode.probs.length > currentStep">
                    <th> <b>Probs</b></th>
                    <td v-for="prob in episode.probs[currentStep][agentNum]">
                        {{ prob[0].toFixed(4) }}
                    </td>
                </tr> -->
                <!-- <tr v-if="episode?.messages && episode.messages.length > currentStep"
                    v-for="(messages, index) in episode.messages[currentStep][0][agentNum]">
                    <th>
                        <b>Message to {{ index }}</b>
                    </th>
                    <td v-for="message in messages">
                        {{ message.toFixed(4) }}
                    </td>
                </tr> -->
                <!-- <tr v-if="episode?.received_messages && episode.received_messages.length > currentStep">
                    <th> <b>Received Messages</b></th>
                    <td v-for="message in episode.received_messages[currentStep][agentNum]">
                        {{ message.toFixed(4) }}
                    </td>
                </tr> -->
                <!-- <tr v-if="episode?.init_qvalues && episode.init_qvalues.length > currentStep">
                    <th> <b>Init Qvalues</b></th>
                    <td v-for="qvalue in episode.init_qvalues[currentStep][agentNum]">
                        {{ qvalue.toFixed(4) }}
                    </td>
                </tr> -->
                <!-- <tr v-if="episode?.messages && episode.messages.length > 0">
                    <th> <b>Messages</b></th>
                    <template v-for="messages in episode.messages[0][currentStep][agentNum]">
                        <td>
                            {{ messages }}
                        </td>
                    </template>
                </tr> -->
            </tbody>
            <tfoot v-if="isMultiObjective && qvalues != null">
                <tr>
                    <td> <b>Q-Total</b></td>
                    <td v-for="action in qvalues.length"
                        :style='{ "background-color": "#" + totalQValuesColours[action - 1] }'>
                        {{ totalQValues[action - 1].toFixed(4) }}
                    </td>
                </tr>
            </tfoot>
        </table>
    </div>
</template>

<script setup lang="ts">

import { computed } from "vue";
import type Rainbow from "rainbowvis.js";
import { ReplayEpisode } from "../../models/Episode";
import ThreeDimension from "./observation/3Dimensions.vue";
import OneDimension from "./observation/1Dimension.vue";
import { Experiment } from "../../models/Experiment";
import { computeShape } from "../../utils";



const props = defineProps<{
    episode: ReplayEpisode | null
    agentNum: number
    currentStep: number
    rainbow: Rainbow
    experiment: Experiment
}>();

const isMultiObj = computed(() => {
    return props.experiment.env.reward_space.size > 1 
});

const obsShape = computed(() => {
    if (props.episode?.episode == null) return [];
    return computeShape(props.episode.episode.all_observations[0][0])
});
const obsDimensions = computed(() => obsShape.value.length);
<<<<<<< HEAD
const episodeLength = computed(() => props.episode?.metrics.episode_len || 0);
=======
const episodeLength = computed(() => {
    if (props.episode == null) return 0;
    return props.episode.frames.length - 1;
});
const isMultiObjective = computed(() => props.experiment.env.reward_space.size > 1);
>>>>>>> f14ba6c0

const obs = computed(() => {
    if (props.episode == null) return [];
    return props.episode.episode.all_observations[props.currentStep][props.agentNum];
});

const extras = computed(() => {
    if (props.episode == null) return []
    return props.episode.episode.all_extras[props.currentStep][props.agentNum];
});

const extrasMeanings = computed(() => props.experiment.env.extras_meanings)

const availableActions = computed(() => {
    if (props.episode == null) return [];
    return props.episode.episode.all_available_actions[props.currentStep][props.agentNum];
});

<<<<<<< HEAD
const takenAction = computed(() => {
    if (props.episode == null) return [];
    return props.episode.episode.actions[props.currentStep][props.agentNum];
});

const currentQvalues = computed(() => {
    if (props.episode == null) return [];
    if (props.episode.qvalues == null || props.episode.qvalues.length == 0) return [];
    if (props.currentStep >= episodeLength.value) return [];
=======
const multiObjectiveQvalues = computed(() => qvalues.value as number[][])

const singleObjectiveQvalues = computed(() => qvalues.value as number[])

const qvalues = computed(() => {
    if (props.episode == null) return null;
    if (props.episode.qvalues == null || props.episode.qvalues.length == 0) return null;
    if (props.currentStep >= episodeLength.value) return null;
>>>>>>> f14ba6c0
    return props.episode.qvalues[props.currentStep][props.agentNum];
});

const totalQValues = computed(() => {
    const res = [] as number[];
    for (let i = 0; i < multiObjectiveQvalues.value.length; i++) {
        let sum = 0;
        for (let j = 0; j < multiObjectiveQvalues.value[i].length; j++) {
            sum += multiObjectiveQvalues.value[i][j];
        }
        res.push(sum);
    }
    return res;
});

const backgroundColours = computed(() => {
<<<<<<< HEAD
    if (isMultiObj.value) return (currentQvalues.value).map(qs => qs.map(q => props.rainbow.colourAt(q)));
    else return (currentQvalues.value as unknown as number[]).map(q => props.rainbow.colourAt(q));
=======
    if (qvalues.value == null) return [];
    let actionQvalues = qvalues.value
    if (!isMultiObjective.value) {
        actionQvalues = actionQvalues.map(q => [q]) as number[][];
    }
    const colours = (actionQvalues as number[][]).map(qs => qs.map(q => props.rainbow.colourAt(q)));
    return colours;
>>>>>>> f14ba6c0
});



const totalQValuesColours = computed(() => {
    const colours = totalQValues.value.map(q => props.rainbow.colourAt(q));
    return colours;
});
const multiObjectiveLogits = computed(() => {
    if (props.episode == null) return [];
    if (props.episode.logits == null || props.episode.logits.length == 0) return [];
    if (props.currentStep >= episodeLength.value) return [];
    return props.episode.logits[props.currentStep][props.agentNum] as number[][];
});
const logits = computed(() => {
    if (props.episode == null) return null;
    if (props.episode.logits == null || props.episode.logits.length == 0) return null;
    if (props.currentStep >= episodeLength.value) return null;
    return props.episode.logits[props.currentStep][props.agentNum] as number[];
})

const obsFlattened = computed(() => obs.value as number[]);
const obsLayered = computed(() => obs.value as number[][][]);

</script>


<style>
.agent-info {
    border-radius: 1px;
    border-style: solid;
    border-color: gainsboro;
    border-radius: 2%;
}


tfoot {
    border-top: 2px solid black;
}
</style><|MERGE_RESOLUTION|>--- conflicted
+++ resolved
@@ -11,43 +11,31 @@
             <thead>
                 <tr>
                     <th scope="row"> Actions <br> available </th>
-                    <th scope="col" :style="{ opacity: (availableActions[action] == 1) ? 1 : 0.5,
+                    <th scope="col" :style="{
+                        opacity: (availableActions[action] == 1) ? 1 : 0.5,
                         backgroundColor: (action == takenAction) ? 'yellow' : 'transparent'
-                     }"
-                        v-for="(meaning, action) in experiment.env.action_space.action_names">
+                    }" v-for="(meaning, action) in experiment.env.action_space.action_names">
                         {{ meaning }}
-                        
+
                     </th>
                 </tr>
             </thead>
             <tbody>
-<<<<<<< HEAD
                 <tr v-if="currentQvalues.length > 0"
                     v-for="(objective, objectiveNum) in experiment.env.reward_space.labels">
-                    <th scope="row" class="text-capitalize"> 
-                        {{ experiment.env.reward_space.size == 1 
+                    <th scope="row" class="text-capitalize">
+                        {{ experiment.env.reward_space.size == 1
                             ? "Qvalues"
-                            : objective }} 
+                            : objective }}
                     </th>
-                    <td v-for="action in currentQvalues.length"
-                        :style='{ "background-color": "#" + (isMultiObj
-                            ? backgroundColours[action - 1][objectiveNum] 
-                            : backgroundColours[action - 1]) }'>
+                    <td v-for="action in currentQvalues.length" :style='{
+                        "background-color": "#" + (isMultiObj
+                            ? backgroundColours[action - 1][objectiveNum]
+                            : backgroundColours[action - 1])
+                    }'>
                         {{ isMultiObj
-                            ? currentQvalues[action - 1][objectiveNum].toFixed(4) 
+                            ? currentQvalues[action - 1][objectiveNum].toFixed(4)
                             : (currentQvalues[action - 1] as unknown as number).toFixed(4) }}
-=======
-                <tr v-if="qvalues" v-for="(objective, objectiveNum) in experiment.env.reward_space.labels">
-                    <th scope="row" class="text-capitalize"> {{ objective }} </th>
-                    <td v-for="action in experiment.env.n_actions"
-                        :style='{ "background-color": "#" + backgroundColours[action - 1][objectiveNum] }'>
-                        <template v-if="isMultiObjective">
-                            {{ multiObjectiveQvalues[action - 1][objectiveNum].toFixed(4) }}
-                        </template>
-                        <template v-else>
-                            {{ singleObjectiveQvalues[action - 1].toFixed(4) }}
-                        </template>
->>>>>>> f14ba6c0
                     </td>
                 </tr>
                 {{ isMultiObjective }}
@@ -134,7 +122,7 @@
 }>();
 
 const isMultiObj = computed(() => {
-    return props.experiment.env.reward_space.size > 1 
+    return props.experiment.env.reward_space.size > 1
 });
 
 const obsShape = computed(() => {
@@ -142,15 +130,7 @@
     return computeShape(props.episode.episode.all_observations[0][0])
 });
 const obsDimensions = computed(() => obsShape.value.length);
-<<<<<<< HEAD
 const episodeLength = computed(() => props.episode?.metrics.episode_len || 0);
-=======
-const episodeLength = computed(() => {
-    if (props.episode == null) return 0;
-    return props.episode.frames.length - 1;
-});
-const isMultiObjective = computed(() => props.experiment.env.reward_space.size > 1);
->>>>>>> f14ba6c0
 
 const obs = computed(() => {
     if (props.episode == null) return [];
@@ -169,7 +149,6 @@
     return props.episode.episode.all_available_actions[props.currentStep][props.agentNum];
 });
 
-<<<<<<< HEAD
 const takenAction = computed(() => {
     if (props.episode == null) return [];
     return props.episode.episode.actions[props.currentStep][props.agentNum];
@@ -179,16 +158,6 @@
     if (props.episode == null) return [];
     if (props.episode.qvalues == null || props.episode.qvalues.length == 0) return [];
     if (props.currentStep >= episodeLength.value) return [];
-=======
-const multiObjectiveQvalues = computed(() => qvalues.value as number[][])
-
-const singleObjectiveQvalues = computed(() => qvalues.value as number[])
-
-const qvalues = computed(() => {
-    if (props.episode == null) return null;
-    if (props.episode.qvalues == null || props.episode.qvalues.length == 0) return null;
-    if (props.currentStep >= episodeLength.value) return null;
->>>>>>> f14ba6c0
     return props.episode.qvalues[props.currentStep][props.agentNum];
 });
 
@@ -205,18 +174,8 @@
 });
 
 const backgroundColours = computed(() => {
-<<<<<<< HEAD
     if (isMultiObj.value) return (currentQvalues.value).map(qs => qs.map(q => props.rainbow.colourAt(q)));
     else return (currentQvalues.value as unknown as number[]).map(q => props.rainbow.colourAt(q));
-=======
-    if (qvalues.value == null) return [];
-    let actionQvalues = qvalues.value
-    if (!isMultiObjective.value) {
-        actionQvalues = actionQvalues.map(q => [q]) as number[][];
-    }
-    const colours = (actionQvalues as number[][]).map(qs => qs.map(q => props.rainbow.colourAt(q)));
-    return colours;
->>>>>>> f14ba6c0
 });
 
 
